--- conflicted
+++ resolved
@@ -16,16 +16,10 @@
 members = ["thoth-api", "thoth-api-server", "thoth-app", "thoth-app-server", "thoth-client", "thoth-export-server"]
 
 [dependencies]
-<<<<<<< HEAD
 thoth-api = { version = "0.3.5", path = "thoth-api", features = ["backend"] }
 thoth-api-server = { version = "0.3.5", path = "thoth-api-server" }
 thoth-app-server = { version = "0.3.5", path = "thoth-app-server" }
 thoth-export-server = { version = "0.3.5", path = "thoth-export-server" }
-=======
-thoth-api = { version = "0.3.6", path = "thoth-api", features = ["backend"] }
-thoth-api-server = { version = "0.3.6", path = "thoth-api-server" }
-thoth-app-server = { version = "0.3.6", path = "thoth-app-server" }
->>>>>>> b75e70a3
 clap = "2.33.3"
 dialoguer = "0.7.1"
 dotenv = "0.9.0"
