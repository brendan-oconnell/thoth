[package]
name = "thoth-api-server"
version = "0.8.2"
authors = ["Javier Arias <javi@openbookpublishers.com>", "Ross Higman <ross@openbookpublishers.com>"]
edition = "2018"
license = "Apache-2.0"
description = "Actix instance serving Thoth's GraphQL endpoints"
repository = "https://github.com/thoth-pub/thoth"
readme = "README.md"

[dependencies]
<<<<<<< HEAD
thoth-api = { version = "0.7.2", path = "../thoth-api", features = ["backend"] }
thoth-errors = { version = "0.7.2", path = "../thoth-errors" }
actix-web = "4.0.1"
actix-cors = "0.6.0"
actix-identity = "0.4.0"
=======
thoth-api = { version = "0.8.2", path = "../thoth-api", features = ["backend"] }
thoth-errors = { version = "0.8.2", path = "../thoth-errors" }
actix-web = "3.3.2"
actix-cors = "0.5.4"
actix-identity = "0.3.1"
>>>>>>> 3257a1e0
env_logger = "0.7.1"
juniper = "0.14.2"
serde = { version = "1.0.115", features = ["derive"] }
serde_json = "1.0"<|MERGE_RESOLUTION|>--- conflicted
+++ resolved
@@ -9,19 +9,11 @@
 readme = "README.md"
 
 [dependencies]
-<<<<<<< HEAD
-thoth-api = { version = "0.7.2", path = "../thoth-api", features = ["backend"] }
-thoth-errors = { version = "0.7.2", path = "../thoth-errors" }
+thoth-api = { version = "0.8.2", path = "../thoth-api", features = ["backend"] }
+thoth-errors = { version = "0.8.2", path = "../thoth-errors" }
 actix-web = "4.0.1"
 actix-cors = "0.6.0"
 actix-identity = "0.4.0"
-=======
-thoth-api = { version = "0.8.2", path = "../thoth-api", features = ["backend"] }
-thoth-errors = { version = "0.8.2", path = "../thoth-errors" }
-actix-web = "3.3.2"
-actix-cors = "0.5.4"
-actix-identity = "0.3.1"
->>>>>>> 3257a1e0
 env_logger = "0.7.1"
 juniper = "0.14.2"
 serde = { version = "1.0.115", features = ["derive"] }
