--- conflicted
+++ resolved
@@ -2,17 +2,11 @@
 use clap::{crate_authors, crate_version, App, AppSettings, Arg};
 use uuid::Uuid;
 
-<<<<<<< HEAD
-use clap::{crate_authors, crate_version, App, AppSettings, Arg};
-
-use thoth::db::run_migrations;
-=======
 use thoth::client::get_work;
 use thoth::db::run_migrations;
 use thoth::errors::Result;
 use thoth::errors::ThothError;
 use thoth::onix::generate_onix_3;
->>>>>>> 2b73e6c2
 use thoth::server::start_server;
 
 fn main() -> Result<()> {
@@ -46,8 +40,6 @@
                         .takes_value(true),
                 ),
         )
-<<<<<<< HEAD
-=======
         .subcommand(
             App::new("onix")
                 .about("Produce an ONIX 3.0 file for a work")
@@ -70,28 +62,20 @@
                         .takes_value(true),
                 ),
         )
->>>>>>> 2b73e6c2
         .get_matches();
 
     match matches.subcommand() {
         ("start", Some(start_matches)) => {
             let port = start_matches.value_of("port").unwrap();
-<<<<<<< HEAD
-            start_server(port.to_owned())
-=======
             match start_server(port.to_owned()) {
                 Ok(_) => Ok(()),
                 Err(e) => Err(ThothError::from(e).into()),
             }
->>>>>>> 2b73e6c2
         }
         ("migrate", Some(_)) => run_migrations(),
         ("init", Some(init_matches)) => {
             let port = init_matches.value_of("port").unwrap();
             run_migrations()?;
-<<<<<<< HEAD
-            start_server(port.to_owned())
-=======
             match start_server(port.to_owned()) {
                 Ok(_) => Ok(()),
                 Err(e) => Err(ThothError::from(e).into()),
@@ -103,7 +87,6 @@
             let work_id = Uuid::parse_str(work_id_str).unwrap();
             let work = get_work(work_id, thoth_url.to_owned());
             generate_onix_3(work)
->>>>>>> 2b73e6c2
         }
         _ => unreachable!(),
     }
