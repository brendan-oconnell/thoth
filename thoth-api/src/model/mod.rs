<<<<<<< HEAD
use chrono::{DateTime, TimeZone, Utc};
use serde::{Deserialize, Serialize};
use std::fmt;
use std::str::FromStr;

use crate::errors::{ThothError, ThothResult};

pub const DOI_DOMAIN: &str = "https://doi.org/";
pub const ORCID_DOMAIN: &str = "https://orcid.org/";

#[cfg_attr(
    feature = "backend",
    derive(DieselNewType, juniper::GraphQLScalarValue)
)]
#[derive(Debug, Clone, Serialize, Deserialize, PartialEq)]
pub struct Doi(String);

#[cfg_attr(
    feature = "backend",
    derive(DieselNewType, juniper::GraphQLScalarValue)
)]
#[derive(Debug, Clone, Serialize, Deserialize, PartialEq)]
pub struct Orcid(String);

#[cfg_attr(
    feature = "backend",
    derive(DieselNewType, juniper::GraphQLScalarValue)
)]
#[derive(Debug, Clone, Serialize, Deserialize, PartialEq)]
pub struct Timestamp(DateTime<Utc>);

impl Default for Doi {
    fn default() -> Doi {
        Doi {
            0: Default::default(),
        }
    }
}

impl Default for Orcid {
    fn default() -> Orcid {
        Orcid {
            0: Default::default(),
        }
    }
}

impl Default for Timestamp {
    fn default() -> Timestamp {
        Timestamp {
            0: TimeZone::timestamp(&Utc, 0, 0),
        }
    }
}

impl fmt::Display for Doi {
    fn fmt(&self, f: &mut fmt::Formatter) -> fmt::Result {
        write!(f, "{}", &self.0.replace(DOI_DOMAIN, ""))
    }
}

impl fmt::Display for Orcid {
    fn fmt(&self, f: &mut fmt::Formatter) -> fmt::Result {
        write!(f, "{}", &self.0.replace(ORCID_DOMAIN, ""))
    }
}

impl fmt::Display for Timestamp {
    fn fmt(&self, f: &mut std::fmt::Formatter) -> fmt::Result {
        write!(f, "{}", &self.0.format("%F %T"))
    }
}

impl FromStr for Doi {
    type Err = ThothError;

    fn from_str(input: &str) -> ThothResult<Doi> {
        use lazy_static::lazy_static;
        use regex::Regex;
        lazy_static! {
        static ref RE: Regex = Regex::new(
            // ^    = beginning of string
            // (?:) = non-capturing group
            // i    = case-insensitive flag
            // $    = end of string
            // Matches strings of format "[[http[s]://]doi.org/]10.XXX/XXX"
            // and captures the identifier segment starting with the "10." directory indicator
            // Corresponds to database constraints although regex syntax differs slightly
            // (e.g. `;()/` do not need to be escaped here)
            r#"^(?i:(?:https?://)?doi\.org/)?(10\.\d{4,9}/[-._;()/:a-zA-Z0-9]+$)"#).unwrap();
        }
        if let Some(matches) = RE.captures(input) {
            // The 0th capture always corresponds to the entire match
            if let Some(identifier) = matches.get(1) {
                let standardised = format!("{}{}", DOI_DOMAIN, identifier.as_str());
                let doi: Doi = Doi { 0: standardised };
                Ok(doi)
            } else {
                Err(ThothError::IdentifierParseError(
                    input.to_string(),
                    "DOI".to_string(),
                ))
            }
        } else {
            Err(ThothError::IdentifierParseError(
                input.to_string(),
                "DOI".to_string(),
            ))
        }
    }
}

impl FromStr for Orcid {
    type Err = ThothError;

    fn from_str(input: &str) -> ThothResult<Orcid> {
        use lazy_static::lazy_static;
        use regex::Regex;
        lazy_static! {
            static ref RE: Regex = Regex::new(
            // ^    = beginning of string
            // (?:) = non-capturing group
            // i    = case-insensitive flag
            // $    = end of string
            // Matches strings of format "[[http[s]://]orcid.org/]0000-000X-XXXX-XXXX"
            // and captures the 16-digit identifier segment
            // Corresponds to database constraints although regex syntax differs slightly
            r#"^(?i:(?:https?://)?orcid\.org/)?(0000-000(?:1-[5-9]|2-[0-9]|3-[0-4])\d{3}-\d{3}[\dX]$)"#).unwrap();
        }
        if let Some(matches) = RE.captures(input) {
            // The 0th capture always corresponds to the entire match
            if let Some(identifier) = matches.get(1) {
                let standardised = format!("{}{}", ORCID_DOMAIN, identifier.as_str());
                let orcid: Orcid = Orcid { 0: standardised };
                Ok(orcid)
            } else {
                Err(ThothError::IdentifierParseError(
                    input.to_string(),
                    "ORCID".to_string(),
                ))
            }
        } else {
            Err(ThothError::IdentifierParseError(
                input.to_string(),
                "ORCID".to_string(),
            ))
        }
    }
}
=======
#[cfg(feature = "backend")]
use crate::errors::ThothResult;
#[cfg(feature = "backend")]
use uuid::Uuid;
>>>>>>> 65258e4c

#[cfg(feature = "backend")]
#[allow(clippy::too_many_arguments)]
/// Common functionality to perform basic CRUD actions on Thoth entities
pub trait Crud
where
    Self: Sized,
{
    /// The structure used to create a new entity, e.g. `NewImprint`
    type NewEntity;
    /// The structure used to modify an existing entity, e.g. `PatchImprint`
    type PatchEntity;
    /// The structure used to sort database results, e.g. `ImprintOrderBy`
    type OrderByEntity;
    /// A generic structure to constrain search results, e.g. `WorkType`
    type FilterParameter1;
    /// A second such structure, e.g. `WorkStatus`
    type FilterParameter2;

    /// Specify the entity's primary key
    fn pk(&self) -> Uuid;

    /// Query the database to obtain a list of entities based on some criteria.
    ///
    /// `parent_id` is used, when nesting, to constrain results by a particular foreign key.
    ///
    /// `filter_param`s are used for filtering by a structure specific parameter,
    /// e.g. `WorkType` for `Work`
    fn all(
        db: &crate::db::PgPool,
        limit: i32,
        offset: i32,
        filter: Option<String>,
        order: Self::OrderByEntity,
        publishers: Vec<Uuid>,
        parent_id_1: Option<Uuid>,
        parent_id_2: Option<Uuid>,
        filter_param_1: Option<Self::FilterParameter1>,
        filter_param_2: Option<Self::FilterParameter2>,
    ) -> ThothResult<Vec<Self>>;

    /// Query the database to obtain the total number of entities satisfying the search criteria
    fn count(
        db: &crate::db::PgPool,
        filter: Option<String>,
        publishers: Vec<Uuid>,
        filter_param_1: Option<Self::FilterParameter1>,
        filter_param_2: Option<Self::FilterParameter2>,
    ) -> ThothResult<i32>;

    /// Query the database to obtain an instance of the entity given its ID
    fn from_id(db: &crate::db::PgPool, entity_id: &Uuid) -> ThothResult<Self>;

    /// Insert a new record in the database and obtain the resulting instance
    fn create(db: &crate::db::PgPool, data: &Self::NewEntity) -> ThothResult<Self>;

    /// Modify the record in the database and obtain the resulting instance
    fn update(
        &self,
        db: &crate::db::PgPool,
        data: &Self::PatchEntity,
        account_id: &Uuid,
    ) -> ThothResult<Self>;

    /// Delete the record from the database and obtain the deleted instance
    fn delete(self, db: &crate::db::PgPool) -> ThothResult<Self>;

    /// Retrieve the ID of the publisher linked to this entity (if applicable)
    fn publisher_id(&self, db: &crate::db::PgPool) -> ThothResult<Uuid>;
}

#[cfg(feature = "backend")]
/// Common functionality to store history
pub trait HistoryEntry
where
    Self: Sized,
{
    /// The structure used to create a new history entity, e.g. `NewImprintHistory` for `Imprint`
    type NewHistoryEntity;

    fn new_history_entry(&self, account_id: &Uuid) -> Self::NewHistoryEntity;
}

#[cfg(feature = "backend")]
pub trait DbInsert
where
    Self: Sized,
{
    /// The structure that is returned by the insert statement
    type MainEntity;

    fn insert(&self, connection: &diesel::PgConnection) -> ThothResult<Self::MainEntity>;
}

/// Declares function implementations for the `Crud` trait, reducing the boilerplate needed to define
/// the CRUD functionality for each entity.
///
/// Example usage
/// -------------
///
/// ```ignore
/// use crate::imprint::model::{NewImprint, PatchImprint, Imprint, NewImprintHistory};
/// use crate::crud_methods;
/// use crate::model::Crud;
///
/// impl Crud for Imprint {
///     type NewEntity = NewImprint;
///     type PatchEntity = PatchImprint;
///
///     fn pk(&self) -> Uuid {
///         self.imprint_id
///     }
///
///     crud_methods!(imprint::table, imprint::dsl::imprint, NewImprintHistory);
/// }
/// ```
///
///
#[cfg(feature = "backend")]
#[macro_export]
macro_rules! crud_methods {
    ($table_dsl:expr, $entity_dsl:expr) => {
        fn from_id(db: &crate::db::PgPool, entity_id: &Uuid) -> ThothResult<Self> {
            use diesel::{QueryDsl, RunQueryDsl};

            let connection = db.get().unwrap();
            match $entity_dsl.find(entity_id).get_result::<Self>(&connection) {
                Ok(t) => Ok(t),
                Err(e) => Err(ThothError::from(e)),
            }
        }

        fn create(db: &crate::db::PgPool, data: &Self::NewEntity) -> ThothResult<Self> {
            use diesel::RunQueryDsl;

            let connection = db.get().unwrap();
            match diesel::insert_into($table_dsl)
                .values(data)
                .get_result::<Self>(&connection)
            {
                Ok(t) => Ok(t),
                Err(e) => Err(ThothError::from(e)),
            }
        }

        /// Makes a database transaction that first updates the entity and then creates a new
        /// history entity record.
        fn update(
            &self,
            db: &crate::db::PgPool,
            data: &Self::PatchEntity,
            account_id: &Uuid,
        ) -> ThothResult<Self> {
            use diesel::{Connection, QueryDsl, RunQueryDsl};

            let connection = db.get().unwrap();
            connection.transaction(|| {
                match diesel::update($entity_dsl.find(&self.pk()))
                    .set(data)
                    .get_result(&connection)
                {
                    Ok(c) => match self.new_history_entry(&account_id).insert(&connection) {
                        Ok(_) => Ok(c),
                        Err(e) => Err(e),
                    },
                    Err(e) => Err(ThothError::from(e)),
                }
            })
        }

        fn delete(self, db: &crate::db::PgPool) -> ThothResult<Self> {
            use diesel::{QueryDsl, RunQueryDsl};

            let connection = db.get().unwrap();
            match diesel::delete($entity_dsl.find(&self.pk())).execute(&connection) {
                Ok(_) => Ok(self),
                Err(e) => Err(ThothError::from(e)),
            }
        }
    };
}

/// Declares an insert function implementation for any insertable. Useful together with the
/// `DbInsert` trait.
///
/// Example usage
/// -------------
///
/// ```ignore
/// use crate::imprint::model::{ImprintHistory, NewImprintHistory};
/// use crate::db_insert;
/// use crate::model::DbInsert;
///
/// impl DbInsert for NewImprintHistory {
///    type MainEntity = ImprintHistory;
///
///    db_insert!(imprint_history::table);
///}
/// ```
///
///
#[cfg(feature = "backend")]
#[macro_export]
macro_rules! db_insert {
    ($table_dsl:expr) => {
        fn insert(&self, connection: &diesel::PgConnection) -> ThothResult<Self::MainEntity> {
            use diesel::RunQueryDsl;

            match diesel::insert_into($table_dsl)
                .values(self)
                .get_result(connection)
            {
                Ok(t) => Ok(t),
                Err(e) => Err(ThothError::from(e)),
            }
        }
    };
}

#[test]
fn test_doi_default() {
    let doi: Doi = Default::default();
    assert_eq!(doi, Doi { 0: "".to_string() });
}

#[test]
fn test_orcid_default() {
    let orcid: Orcid = Default::default();
    assert_eq!(orcid, Orcid { 0: "".to_string() });
}

#[test]
fn test_timestamp_default() {
    let stamp: Timestamp = Default::default();
    assert_eq!(
        stamp,
        Timestamp {
            0: TimeZone::timestamp(&Utc, 0, 0)
        }
    );
}

#[test]
fn test_doi_display() {
    let doi = Doi {
        0: "https://doi.org/10.12345/Test-Suffix.01".to_string(),
    };
    assert_eq!(format!("{}", doi), "10.12345/Test-Suffix.01");
}

#[test]
fn test_orcid_display() {
    let orcid = Orcid {
        0: "https://orcid.org/0000-0002-1234-5678".to_string(),
    };
    assert_eq!(format!("{}", orcid), "0000-0002-1234-5678");
}

#[test]
fn test_timestamp_display() {
    let stamp: Timestamp = Default::default();
    assert_eq!(format!("{}", stamp), "1970-01-01 00:00:00");
}

#[test]
fn test_doi_fromstr() {
    let standardised = Doi {
        0: "https://doi.org/10.12345/Test-Suffix.01".to_string(),
    };
    assert_eq!(
        Doi::from_str("https://doi.org/10.12345/Test-Suffix.01").unwrap(),
        standardised
    );
    assert_eq!(
        Doi::from_str("http://doi.org/10.12345/Test-Suffix.01").unwrap(),
        standardised
    );
    assert_eq!(
        Doi::from_str("doi.org/10.12345/Test-Suffix.01").unwrap(),
        standardised
    );
    assert_eq!(
        Doi::from_str("10.12345/Test-Suffix.01").unwrap(),
        standardised
    );
    assert_eq!(
        Doi::from_str("HTTPS://DOI.ORG/10.12345/Test-Suffix.01").unwrap(),
        standardised
    );
    assert_eq!(
        Doi::from_str("Https://DOI.org/10.12345/Test-Suffix.01").unwrap(),
        standardised
    );
    assert!(Doi::from_str("htts://doi.org/10.12345/Test-Suffix.01").is_err());
    assert!(Doi::from_str("https://10.12345/Test-Suffix.01").is_err());
    assert!(Doi::from_str("https://test.org/10.12345/Test-Suffix.01").is_err());
    assert!(Doi::from_str("http://test.org/10.12345/Test-Suffix.01").is_err());
    assert!(Doi::from_str("test.org/10.12345/Test-Suffix.01").is_err());
    assert!(Doi::from_str("//doi.org/10.12345/Test-Suffix.01").is_err());
    assert!(Doi::from_str("https://doi-org/10.12345/Test-Suffix.01").is_err());
    assert!(Doi::from_str("10.https://doi.org/12345/Test-Suffix.01").is_err());
}

#[test]
fn test_orcid_fromstr() {
    let standardised = Orcid {
        0: "https://orcid.org/0000-0002-1234-5678".to_string(),
    };
    assert_eq!(
        Orcid::from_str("https://orcid.org/0000-0002-1234-5678").unwrap(),
        standardised
    );
    assert_eq!(
        Orcid::from_str("http://orcid.org/0000-0002-1234-5678").unwrap(),
        standardised
    );
    assert_eq!(
        Orcid::from_str("orcid.org/0000-0002-1234-5678").unwrap(),
        standardised
    );
    assert_eq!(
        Orcid::from_str("0000-0002-1234-5678").unwrap(),
        standardised
    );
    assert_eq!(
        Orcid::from_str("HTTPS://ORCID.ORG/0000-0002-1234-5678").unwrap(),
        standardised
    );
    assert_eq!(
        Orcid::from_str("Https://ORCiD.org/0000-0002-1234-5678").unwrap(),
        standardised
    );
    assert!(Orcid::from_str("htts://orcid.org/0000-0002-1234-5678").is_err());
    assert!(Orcid::from_str("https://0000-0002-1234-5678").is_err());
    assert!(Orcid::from_str("https://test.org/0000-0002-1234-5678").is_err());
    assert!(Orcid::from_str("http://test.org/0000-0002-1234-5678").is_err());
    assert!(Orcid::from_str("test.org/0000-0002-1234-5678").is_err());
    assert!(Orcid::from_str("//orcid.org/0000-0002-1234-5678").is_err());
    assert!(Orcid::from_str("https://orcid-org/0000-0002-1234-5678").is_err());
    assert!(Orcid::from_str("0000-0002-1234-5678https://orcid.org/").is_err());
}<|MERGE_RESOLUTION|>--- conflicted
+++ resolved
@@ -1,8 +1,9 @@
-<<<<<<< HEAD
 use chrono::{DateTime, TimeZone, Utc};
 use serde::{Deserialize, Serialize};
 use std::fmt;
 use std::str::FromStr;
+#[cfg(feature = "backend")]
+use uuid::Uuid;
 
 use crate::errors::{ThothError, ThothResult};
 
@@ -148,12 +149,6 @@
         }
     }
 }
-=======
-#[cfg(feature = "backend")]
-use crate::errors::ThothResult;
-#[cfg(feature = "backend")]
-use uuid::Uuid;
->>>>>>> 65258e4c
 
 #[cfg(feature = "backend")]
 #[allow(clippy::too_many_arguments)]
