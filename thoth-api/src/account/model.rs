--- conflicted
+++ resolved
@@ -110,37 +110,11 @@
 pub struct LoginCredentials {
     pub email: String,
     pub password: String,
-<<<<<<< HEAD
 }
-
-#[derive(Debug, PartialEq, Deserialize, Serialize)]
-pub struct Login(pub Session);
-
-#[derive(Debug, PartialEq, Deserialize, Serialize)]
-pub struct LoginSession(pub Session);
-
-#[derive(Debug, PartialEq, Deserialize, Serialize)]
-pub struct Logout(pub Session);
-
-#[derive(Debug, PartialEq, Deserialize, Serialize)]
-pub struct LogoutResponse;
 
 #[cfg_attr(feature = "backend", derive(AsChangeset), table_name = "account")]
 pub struct NewPassword {
     pub email: String,
     pub hash: Vec<u8>,
     pub salt: String,
-}
-
-impl Session {
-    pub fn new<T>(token: T) -> Self
-    where
-        String: From<T>,
-    {
-        Self {
-            token: token.into(),
-        }
-    }
-=======
->>>>>>> 060140a0
 }