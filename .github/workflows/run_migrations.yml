--- conflicted
+++ resolved
@@ -40,38 +40,19 @@
         ports:
           - 5432:5432
     steps:
-<<<<<<< HEAD
-    - uses: actions/checkout@v4
-    - uses: actions/setup-node@v4
-      with:
-        node-version: '20.10.0'
-    - uses: actions-rs/toolchain@v1
-      with:
-        toolchain: stable
-    - uses: jetli/wasm-pack-action@v0.3.0
-      with:
-        version: 'v0.12.1'
-    - name: Install rollup
-      run: sudo npm install -g rollup@4.9.1
-    - name: Compile WASM
-      run: wasm-pack build thoth-app/ --target web --release
-    - name: Pack APP
-      run: rollup thoth-app/main.js --format iife --file thoth-app/pkg/thoth_app.js
-=======
-    - uses: actions/checkout@v3
->>>>>>> be8923e3
-    - name: Build binary
-      uses: actions-rs/cargo@v1
-      with:
-        command: build
-        args: --verbose
-    - name: Run migrations
-      uses: actions-rs/cargo@v1
-      with:
-        command: run
-        args: migrate
-    - name: Revert migrations
-      uses: actions-rs/cargo@v1
-      with:
-        command: run
-        args: migrate --revert+      - uses: actions/checkout@v4
+      - name: Build binary
+        uses: actions-rs/cargo@v1
+        with:
+          command: build
+          args: --verbose
+      - name: Run migrations
+        uses: actions-rs/cargo@v1
+        with:
+          command: run
+          args: migrate
+      - name: Revert migrations
+        uses: actions-rs/cargo@v1
+        with:
+          command: run
+          args: migrate --revert