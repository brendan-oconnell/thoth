# Changelog
All notable changes to thoth will be documented in this file.

The format is based on [Keep a Changelog](https://keepachangelog.com/en/1.0.0/),
and this project adheres to [Semantic Versioning](https://semver.org/spec/v2.0.0.html).

## [Unreleased]
<<<<<<< HEAD
### Changed
  - Upgrade `marc` to v3.1.1
=======
### Security
  - Upgrade `actix-web` to v4.4.0
  - Upgrade `tempfile` to v3.8.0

### Changed
  - Upgrade `diesel` to v2.1.1
  - Upgrade `diesel-derive-enum` to v2.1.0
  - Upgrade `diesel-derive-newtype` to v2.1.0
  - Upgrade `diesel_migrations` to v2.1.0
  - Upgrade `rand` to v0.8.5
  - Upgrade `juniper` to v0.15.11
  - Upgrade `strum` to v0.25.0
  - Upgrade `paperclip` to v0.8.1
  - Upgrade `graphql_client` to v0.13.0
  - Upgrade `reqwest-middleware` to v0.2.3
  - Upgrade `reqwest-retry` to v0.2.3
  - Upgrade `actix-identity` to v0.5.2 and added `actix-session` v0.7.2
  - Upgrade `dialoguer` to v0.10.4
  - Upgrade `futures` to v0.3.28
  - Upgrade `regex` to v1.9.5
  - Upgrade `jsonwebtoken` to v8.3.0
  - Upgrade `csv` to v1.2.2
  - Upgrade `xml-rs` to v0.8.17
  - Upgrade `log` to v0.4.20
  - Upgrade `clap` to v4.4.2
  - Short version of host command is now `-H` instead of `-h` in CLI
>>>>>>> af236bae

## [[0.11.4]](https://github.com/thoth-pub/thoth/releases/tag/v0.11.4) - 2023-08-28
### Security
  - Upgrade `rustls-webpki` to v0.100.2

## [[0.11.3]](https://github.com/thoth-pub/thoth/releases/tag/v0.11.3) - 2023-08-28
### Fixed
  - [500](https://github.com/thoth-pub/thoth/issues/500) - Update ORCID regex

### Security
  - Upgrade `openssl` to v0.10.56
  - Upgrade `reqwest` to v0.11.20
  - Upgrade `chrono` to v0.4.26

### Changed
  - Upgrade rust to `1.72.0` in production and development `Dockerfile`
  - Upgrade build dependencies (npm `v9.8.1`, node `v18.17.1`, n `v9.1.0`, and rollup `v3.28.1`) in production and development `Dockerfile`
  - Upgrade `wasm-pack` to [v0.12.1](https://github.com/rustwasm/wasm-pack/releases/tag/v0.12.1)

### Added
  - Link to privacy policy in navbar

## [[0.11.2]](https://github.com/thoth-pub/thoth/releases/tag/v0.11.2) - 2023-06-19
### Changed
  - Upgrade `wasm-pack` to [v0.12.0](https://github.com/rustwasm/wasm-pack/releases/tag/v0.12.0)
  - Upgrade `clap` to v2.34.0

## [[0.11.1]](https://github.com/thoth-pub/thoth/releases/tag/v0.11.1) - 2023-06-15
### Added
  - Add CC0 license to MARC records

### Changed
  - Upgrade rust to `1.70.0` in production and development `Dockerfile`
  - Upgrade build dependencies (npm `v9.6.7`, node `v18.16.0` and rollup `v3.23.1`) in production and development `Dockerfile`
  - Upgrade `wasm-pack` to v0.11.1
  - Replace `marc` fork with actual crate
  - Update about page

## [[0.11.0]](https://github.com/thoth-pub/thoth/releases/tag/v0.11.0) - 2023-04-14
### Added
  - [490](https://github.com/thoth-pub/thoth/issues/490) - Generate MARC 21 markup
  - [491](https://github.com/thoth-pub/thoth/issues/491) - Generate MARC 21 XML
  - [492](https://github.com/thoth-pub/thoth/pull/492) - Add Thoth's MARC organization code to MARC records
  - [492](https://github.com/thoth-pub/thoth/pull/492) - Add ORCID IDs to MARC
  - [492](https://github.com/thoth-pub/thoth/pull/492) - Add contact details to APP

### Changed
  - [492](https://github.com/thoth-pub/thoth/pull/492) - Streamline `thoth-export-server`'s XML module

## [[0.10.0]](https://github.com/thoth-pub/thoth/releases/tag/v0.10.0) - 2023-04-03
### Added
  - [42](https://github.com/thoth-pub/thoth/issues/42) - Generate MARC 21 records
  - New `work` field `bibliography_note`

## [[0.9.18]](https://github.com/thoth-pub/thoth/releases/tag/v0.9.18) - 2023-03-27
### Security
  - Upgrade `r2d2` to v0.8.10
  - Upgrade `scheduled-thread-pool` to v0.2.7
  - Upgrade `openssl` to v0.10.48
  - Upgrade `remove_dir_all` to v0.5.3

## [[0.9.17]](https://github.com/thoth-pub/thoth/releases/tag/v0.9.17) - 2023-03-25
### Changed
  - Upgrade rust to `1.68.1` in production and development `Dockerfile`
  - Upgrade build dependencies (npm `v9.6.2`, node `v18.15.0` and rollup `v3.20.2`) in production and development `Dockerfile`
  - Upgrade `wasm-pack` to v0.11.0

## [[0.9.16]](https://github.com/thoth-pub/thoth/releases/tag/v0.9.16) - 2023-03-24
### Added
  - [#480](https://github.com/thoth-pub/thoth/pull/480) Add field to work table to track when the work or any of its relations was last updated

### Changed
  - Removed manual character checks and derivable defaults to comply with [`rustc 1.68.0`](https://github.com/rust-lang/rust/releases/tag/1.68.0)
  - [484](https://github.com/thoth-pub/thoth/pull/484) GraphQL queries: support filtering on multiple enum variants for work status and language relation, and add filtering for works last updated before/after a specified timestamp

## [[0.9.15]](https://github.com/thoth-pub/thoth/releases/tag/v0.9.15) - 2023-03-01
### Fixed
  - Issue adding institutions in previous release

## [[0.9.14]](https://github.com/thoth-pub/thoth/releases/tag/v0.9.14) - 2023-03-01
### Changed
  - Upgrade `openssl-src` to v111.25.0
  - Upgrade `bumpalo` to v3.12.0

### Fixed
  - [#326](https://github.com/thoth-pub/thoth/issues/326) - Debounce search queries

## [[0.9.13]](https://github.com/thoth-pub/thoth/releases/tag/v0.9.13) - 2023-02-21
### Changed
  - Input actix keep alive via CLI arguments
  - Implement a failed request retry policy in client

## [[0.9.12]](https://github.com/thoth-pub/thoth/releases/tag/v0.9.12) - 2023-02-17
### Changed
  - Reduce number of concurrent requests

## [[0.9.11]](https://github.com/thoth-pub/thoth/releases/tag/v0.9.11) - 2023-02-17
### Changed
  - Upgrade rust to `1.67.1` in production and development `Dockerfile`
  - Upgrade build dependencies (npm `v9.5.0`, node `v18.14.1` and rollup `v3.15.0`) in production and development `Dockerfile`

## [[0.9.10]](https://github.com/thoth-pub/thoth/releases/tag/v0.9.10) - 2023-02-17
### Changed
  - Include `limit` and `offset` in `thoth-client`'s works query
  - Paginate `get_works` requests in export API using concurrent requests
  - Input number of actix workers via CLI arguments

### Added
  - Work count query to `thoth-client`

## [[0.9.9]](https://github.com/thoth-pub/thoth/releases/tag/v0.9.9) - 2023-02-16
### Changed
  - Upgrade `actix-web` to v4.3.0
  - Upgrade `actix-cors` to v0.6.4
  - Upgrade `env_logger` to v0.10.0
  - Upgrade `jsonwebtoken` to v8.2.0
  - Upgrade `strum` to v0.24.1
  - Output real IP address in actix logs

## [[0.9.8]](https://github.com/thoth-pub/thoth/releases/tag/v0.9.8) - 2023-02-14
### Changed
  - Replace generic error with actual message when migrations fail
  - Upgrade node and rollup in github actions

### Added
  - Github action to check that all migrations run successfully
  - About page with organisation information

## [[0.9.7]](https://github.com/thoth-pub/thoth/releases/tag/v0.9.7) - 2023-02-02
### Fixed
  - Correct wrong fields used in `0.9.6` migration

## [[0.9.6]](https://github.com/thoth-pub/thoth/releases/tag/v0.9.6) - 2023-01-31
### Changed
  - Use inlined syntax in format strings to comply with [`rustc 1.67.0`](https://github.com/rust-lang/rust/releases/tag/1.67.0)
  - Upgrade rust to `1.67.0` in production and development `Dockerfile`
  - Upgrade build dependencies (npm `v9.4.0`, node `v18.13.0` and rollup `v3.12.0`) in production and development `Dockerfile`
  - [#457](https://github.com/thoth-pub/thoth/issues/457) - Upgrade `juniper` to v0.15.10
  - Upgrade `diesel` to v2.0.2
  - Upgrade `uuid` to v0.8.2
  - Upgrade `paperclip` to v0.8.0
  - Upgrade `graphql_client` to v0.12.0
  - Upgrade `chrono` to v0.4.23

### Fixed
  - [#469](https://github.com/thoth-pub/thoth/issues/469) - Expand DOI regex to include square brackets

## [[0.9.5]](https://github.com/thoth-pub/thoth/releases/tag/v0.9.5) - 2023-01-17
### Changed
  - Upgrade rust to `1.66.0` in production and development `Dockerfile`
  - Upgrade build dependencies (npm `v9.2.0`, n `v9.0.1`, node `v18.12.1` and rollup `v3.7.4`) in production and development `Dockerfile`

### Fixed
  - [#463](https://github.com/thoth-pub/thoth/issues/463) - Update Thema codes to v1.5

## [[0.9.4]](https://github.com/thoth-pub/thoth/releases/tag/v0.9.4) - 2022-12-05
### Added
  - [#414](https://github.com/thoth-pub/thoth/pull/414) - Synchronise chapters' `work_status` and `publication_date` with parent's upon parent's update

## [[0.9.3]](https://github.com/thoth-pub/thoth/releases/tag/v0.9.3) - 2022-11-21
### Added
  - [#456](https://github.com/thoth-pub/thoth/pull/456) - Implement JSON output format

### Changed
  - [#455](https://github.com/thoth-pub/thoth/pull/455) - Extend CSV output format to include all available fields

## [[0.9.2]](https://github.com/thoth-pub/thoth/releases/tag/v0.9.2) - 2022-11-01
### Changed
  - [#396](https://github.com/thoth-pub/thoth/pull/396) - Expand the list of contribution types with: SoftwareBy, ResearchBy, ContributionsBy, Indexer
  - [#451](https://github.com/thoth-pub/thoth/pull/451) - Output both short and long abstracts in Crossref DOI deposit

## [[0.9.1]](https://github.com/thoth-pub/thoth/releases/tag/v0.9.1) - 2022-10-27
### Changed
  - [#449](https://github.com/thoth-pub/thoth/pull/449) - Update EBSCO Host ONIX price type code

## [[0.9.0]](https://github.com/thoth-pub/thoth/releases/tag/v0.9.0) - 2022-10-24
### Added
  - [#333](https://github.com/thoth-pub/thoth/issues/333) - Add references to schema
  - Output references in Crossref DOI deposit
  - [#444](https://github.com/thoth-pub/thoth/issues/444) - Output abstracts in Crossref DOI deposit
  - [#443](https://github.com/thoth-pub/thoth/issues/443) - Output affiliations in Crossref DOI deposit
  - [#446](https://github.com/thoth-pub/thoth/issues/446) - Output fundings in Crossref DOI deposit

### Changed
  - Simplify syntax in CRUD methods

## [[0.8.11]](https://github.com/thoth-pub/thoth/releases/tag/v0.8.11) - 2022-10-07
### Changed
  - [#298](https://github.com/thoth-pub/thoth/issues/298) - Make database constraint errors more user-friendly in API output and APP notifications
  - Replaced docker musl image (no longer maintained) with official images, installing requirements needed for static compilation

## [[0.8.10]](https://github.com/thoth-pub/thoth/releases/tag/v0.8.10) - 2022-09-30
  - [#438](https://github.com/thoth-pub/thoth/issues/438) - Allow specifying query parameters based on the requested specification
  - Upgrade rust to `1.64.0` in development `Dockerfile`

## [[0.8.9]](https://github.com/thoth-pub/thoth/releases/tag/v0.8.9) - 2022-09-21
### Added
  - [#426](https://github.com/thoth-pub/thoth/issues/426) - Add ProQuest Ebrary ONIX 2.1 specification
  - [#420](https://github.com/thoth-pub/thoth/issues/420) - Add RNIB Bookshare to the list of supported platforms for ONIX 2.1
  - [#423](https://github.com/thoth-pub/thoth/issues/423) - Add a link to the Thoth user manual under "Docs" tab of navbar
  - Development workflow in docker

### Changed
  - [#429](https://github.com/thoth-pub/thoth/issues/429) - Incomplete metadata record errors are now returned as a 404 instead of 500
  - Added derives for `Eq` alongside `PartialEq` to comply with [`rustc 1.63.0`](https://github.com/rust-lang/rust/releases/tag/1.63.0)
  - Upgrade rust to `1.63.0` in development `Dockerfile`
  - Order contributions and relations by ordinal, and subjects by type and ordinal

### Fixed
  - [#425](https://github.com/thoth-pub/thoth/issues/425) - Fix typo in contribution type illustrator
  - [#424](https://github.com/thoth-pub/thoth/issues/424) - Fix inactive tag on catalogue

## [[0.8.8]](https://github.com/thoth-pub/thoth/releases/tag/v0.8.8) - 2022-08-02
### Added
  - [#389](https://github.com/thoth-pub/thoth/issues/389) - Streamline chapter (child work) creation process

### Changed
  - [#411](https://github.com/thoth-pub/thoth/issues/411) - Make `copyright_holder` optional
  - [#393](https://github.com/thoth-pub/thoth/issues/393) - Use en-dash in `page_interval` instead of hyphen
  - Ignore `extra_unused_lifetimes` warning until [clippy's fix](https://github.com/rust-lang/rust-clippy/issues/9014) for the false positive is live
  - Split build, test, and lint workflow job into separate jobs

## [[0.8.7]](https://github.com/thoth-pub/thoth/releases/tag/v0.8.7) - 2022-07-22
### Fixed
  - [#379](https://github.com/thoth-pub/thoth/issues/379) - Limit to 6 the number of ISBNs offered in CrossRef metadata export
  - [#388](https://github.com/thoth-pub/thoth/issues/388) - Upgrade packages flagged in Dependabot alerts

### Changed
  - [#370](https://github.com/thoth-pub/thoth/issues/370) - Upgrade Yew to v0.19

## [[0.8.6]](https://github.com/thoth-pub/thoth/releases/tag/v0.8.6) - 2022-07-01
### Added
  - [#390](https://github.com/thoth-pub/thoth/pull/390) - Implement OverDrive ONIX 3.0 specification

### Fixed
  - [#392](https://github.com/thoth-pub/thoth/issues/392) - Fix encoding of print ISBN in JSTOR ONIX output

## [[0.8.5]](https://github.com/thoth-pub/thoth/releases/tag/v0.8.5) - 2022-05-30
### Added
  - [#287](https://github.com/thoth-pub/thoth/issues/287) - Allow editing contributions (and affiliations)

### Fixed
  - [#360](https://github.com/thoth-pub/thoth/issues/360) - Prevent adding 0 as the price of a publication
  - [#376](https://github.com/thoth-pub/thoth/issues/376) - Restrict Licence field entries to URL-formatted strings

## [[0.8.4]](https://github.com/thoth-pub/thoth/releases/tag/v0.8.4) - 2022-05-11
### Added
  - [#29](https://github.com/thoth-pub/thoth/issues/29) - Implement CrossRef DOI Deposit specification
  - [#72](https://github.com/thoth-pub/thoth/issues/72) - Implement Google Books ONIX 3.0 specification

### Changed
  - [#356](https://github.com/thoth-pub/thoth/issues/356) - Upgrade actix to v4

## [[0.8.3]](https://github.com/thoth-pub/thoth/releases/tag/v0.8.3) - 2022-04-18
### Added
  - [#359](https://github.com/thoth-pub/thoth/issues/359) - Allow editing publications

## [[0.8.2]](https://github.com/thoth-pub/thoth/releases/tag/v0.8.2) - 2022-04-06
### Changed
  - Added CA certificates to docker image to allow https requests from containers

## [[0.8.1]](https://github.com/thoth-pub/thoth/releases/tag/v0.8.1) - 2022-03-11
### Added
  - [#104](https://github.com/thoth-pub/thoth/issues/104) - Implement BibTeX specification

### Changed
  - Removed unnecessary title branching logic from KBART/ONIX output formats

## [[0.8.0]](https://github.com/thoth-pub/thoth/releases/tag/v0.8.0) - 2022-03-01
### Added
  - [#341](https://github.com/thoth-pub/thoth/issues/341) - Add weight to publication

### Changed
  - Tidied verbose bools and single-character strings to comply with [`rustc 1.59.0`](https://github.com/rust-lang/rust/releases/tag/1.59.0)
  - [#300](https://github.com/thoth-pub/thoth/issues/300) - Moved width/height to Publication, added depth, improved metric/imperial display
  - Upgrade docker's base images to latest available releases

## [[0.7.2]](https://github.com/thoth-pub/thoth/releases/tag/v0.7.2) - 2022-02-08
### Changed
  - [#339](https://github.com/thoth-pub/thoth/pull/339) - Update publication types to include AZW3, DOCX and FictionBook
  - [#331](https://github.com/thoth-pub/thoth/pull/331) - Update series model to include description and CFP URL
  - Allow triggering docker action manually

### Added
  - Add code of conduct and support document to repository

## [[0.7.1]](https://github.com/thoth-pub/thoth/releases/tag/v0.7.1) - 2022-01-24
### Changed
  - Removed redundant `to_string` calls to comply with [`rustc 1.58.0`](https://github.com/rust-lang/rust/releases/tag/1.58.0)
  - [#329](https://github.com/thoth-pub/thoth/pull/329) - Update EBSCO Host ONIX pricing and contributor display logic
  - Allow building docker image manually in actions

## [[0.7.0]](https://github.com/thoth-pub/thoth/releases/tag/v0.7.0) - 2022-01-11
### Added
  - [#28](https://github.com/thoth-pub/thoth/issues/28) - Implement chapter structure
  - GraphQL queries: support filtering on multiple enum variants (e.g. work types, language codes)
  - Dashboard: display Institution stats

### Fixed
  - Issues form: typing filter string in series search box has no effect on which series are displayed

## [[0.6.1]](https://github.com/thoth-pub/thoth/releases/tag/v0.6.1) - 2021-12-13
### Changed
  - Removed redundant closures and `impl`s to comply with [`rustc 1.57.0`](https://github.com/rust-lang/rust/releases/tag/1.57.0)

### Fixed
  - [#309](https://github.com/thoth-pub/thoth/issues/309) - Update Thema codes to v1.4

## [[0.6.0]](https://github.com/thoth-pub/thoth/releases/tag/v0.6.0) - 2021-11-29
### Added
  - [#92](https://github.com/thoth-pub/thoth/issues/92) - Implement institution table, replacing funder and standardising contributor affiliations

## [[0.5.0]](https://github.com/thoth-pub/thoth/releases/tag/v0.5.0) - 2021-11-29
### Added
  - [#297](https://github.com/thoth-pub/thoth/issues/297) - Implement publication location

### Changed
  - Requirement to Number fields preventing user from entering numbers below 0 for Counts/below 1 for Editions and Ordinals, and sets Contribution Ordinal default to 1 instead of 0
  - [#299](https://github.com/thoth-pub/thoth/pull/299) - Update Project MUSE ONIX subject output logic
  - Updated if and else branches to comply with [`rustc 1.56.0`](https://github.com/rust-lang/rust/releases/tag/1.56.0)

### Fixed
  - [#292](https://github.com/thoth-pub/thoth/issues/292) - Cannot unset publication date: error when trying to clear a previously set publication date
  - [#295](https://github.com/thoth-pub/thoth/issues/295) - various subforms failing to trim strings before saving (including on mandatory fields which are checked for emptiness)
  - Factored out duplicated logic for handling optional field values, simplifying the code and reducing the likelihood of further bugs such as [#295](https://github.com/thoth-pub/thoth/issues/295) being introduced
  - Minor issue where some required fields were not marked as "required" (so empty values would be sent to the API and raise an error)
  - Issue with subforms where clicking save button bypassed field requirements (so instead of displaying a warning message such as "Please enter a number", invalid values would be sent to the API and raise an error)
  - [#310](https://github.com/thoth-pub/thoth/issues/310) - Add jstor specification to formats

## [[0.4.7]](https://github.com/thoth-pub/thoth/releases/tag/v0.4.7) - 2021-10-04
### Added
  - [#43](https://github.com/thoth-pub/thoth/issues/43), [#49](https://github.com/thoth-pub/thoth/issues/49) - Implement EBSCO Host's ONIX 2.1 specification
  - [#44](https://github.com/thoth-pub/thoth/issues/44) - Implement JSTOR's ONIX 3.0 specification
  - [#253](https://github.com/thoth-pub/thoth/issues/253) - Implement Project MUSE ONIX specification tests

### Changed
  - [#242](https://github.com/thoth-pub/thoth/issues/242) - Move API models to object-specific subdirectories
  - [#274](https://github.com/thoth-pub/thoth/issues/274) - Add width/height units to CSV specification
  - [#263](https://github.com/thoth-pub/thoth/issues/263) - Add `Doi`, `Isbn` and `Orcid` types to client schema

## [[0.4.6]](https://github.com/thoth-pub/thoth/releases/tag/v0.4.6) - 2021-09-02
### Added
  - [#88](https://github.com/thoth-pub/thoth/issues/88) - Implement KBART specification
  - [#266](https://github.com/thoth-pub/thoth/issues/266) - Delete confirmation to publications

### Changed
  - [#272](https://github.com/thoth-pub/thoth/issues/272) - Use more fields in `contributors` filtering

### Fixed
  - [#271](https://github.com/thoth-pub/thoth/issues/271) - Make filter parameter optional in `subjectCount`

## [[0.4.5]](https://github.com/thoth-pub/thoth/releases/tag/v0.4.5) - 2021-08-12
### Added
  - [#259](https://github.com/thoth-pub/thoth/issues/259) - Units selection dropdown to Work and NewWork pages, which updates the Width/Height display on change
  - [#259](https://github.com/thoth-pub/thoth/issues/259) - Local storage key to retain user's choice of units across all Work/NewWork pages
  - [#259](https://github.com/thoth-pub/thoth/issues/259) - Backend function to convert to/from database units (mm): uses 1inch = 25.4mm as conversion factor, rounds mm values to nearest mm, rounds cm values to 1 decimal place, rounds inch values to 2 decimal places
  - [#259](https://github.com/thoth-pub/thoth/issues/259) - Constraints on Width/Height fields depending on unit selection: user may only enter whole numbers when in mm, numbers with up to 1 decimal place when in cm, numbers with up to 2 decimal places when in inches

### Changed
  - [#259](https://github.com/thoth-pub/thoth/issues/259) - GraphQL and APP queries to specify units when submitting new Width/Height values, and handle conversion if required

## [[0.4.4]](https://github.com/thoth-pub/thoth/releases/tag/v0.4.4) - 2021-08-02
### Fixed
  - Read button in catalogue now uses the landing page URL instead of the DOI

### Changed
  - Removed needless borrow to comply with `clippy` under [`rustc 1.54.0`](https://github.com/rust-lang/rust/releases/tag/1.54.0)

## [[0.4.3]](https://github.com/thoth-pub/thoth/releases/tag/v0.4.3) - 2021-07-28
### Added
  - [#48](https://github.com/thoth-pub/thoth/issues/48) - Implement OAPEN ONIX 3.0 specification

### Fixed
  - [#254](https://github.com/thoth-pub/thoth/issues/254) - Ensure order of fields in create work match those in edit work

## [[0.4.2]](https://github.com/thoth-pub/thoth/releases/tag/v0.4.2) - 2021-07-05
### Added
  - [#125](https://github.com/thoth-pub/thoth/issues/125) - Implement `ISBN` type to standardise parsing
  - [#217](https://github.com/thoth-pub/thoth/issues/217) - Add "Contribution Ordinal" field to indicate order of contributions within a work

## [[0.4.1]](https://github.com/thoth-pub/thoth/releases/tag/v0.4.1) - 2021-06-22
### Changed
  - [#234](https://github.com/thoth-pub/thoth/issues/234) - Move database calls out of GraphQL model

### Added
  - [#136](https://github.com/thoth-pub/thoth/issues/135), [#233](https://github.com/thoth-pub/thoth/issues/233) - Implement `Doi` and `Orcid` types to standardise parsing
  - `thoth-errors` crate to share `ThothError` and `ThothResult`

## [[0.4.0]](https://github.com/thoth-pub/thoth/releases/tag/v0.4.0) - 2021-06-15
### Changed
  - Updated `yew` to [`v0.18.0`](https://github.com/yewstack/yew/releases/tag/0.18.0)
  - Updated `actix-web` to [`3.3.2`](https://github.com/actix/actix-web/releases/tag/web-v3.3.2)
  - Catch client errors with `ThothError::EntityNotFound`
  - Use a custom instance of GaphiQL
  - Unify `Work` output structure in client using GraphQL fragments

### Added
  - [#235](https://github.com/thoth-pub/thoth/issues/235) - Export API with openapi schema
  - [#110](https://github.com/thoth-pub/thoth/issues/110) - Output to CSV
  - Rapidoc schema explorer interface

### Removed
  - `actix_rt`

## [[0.3.6]](https://github.com/thoth-pub/thoth/releases/tag/v0.3.6) - 2021-05-11
### Fixed
  - Problem building docker image

## [[0.3.5]](https://github.com/thoth-pub/thoth/releases/tag/v0.3.5) - 2021-05-11
### Added
  - [#213](https://github.com/thoth-pub/thoth/issues/213) - Link to documentation in readme
  - [#206](https://github.com/thoth-pub/thoth/issues/206) - Notify user when a new version of the APP is available
  - [#231](https://github.com/thoth-pub/thoth/issues/231) - Link to publication page in work page
  - [#224](https://github.com/thoth-pub/thoth/issues/224) - Implement limit and offset in linked queries
  - Implement Crud trait with database calls per object

### Changed
  - [#236](https://github.com/thoth-pub/thoth/issues/236) - Split server logic into individual crates
  - Update rustc to 1.51.0 in docker image
  - Replace composite keys in `contribution` and `issue` with standard UUIDs
  - Server configuration parsed from binary

### Fixed
  - [#216](https://github.com/thoth-pub/thoth/issues/216), [#228](https://github.com/thoth-pub/thoth/issues/228) - Error adding multiple subjects


## [[0.3.4]](https://github.com/thoth-pub/thoth/releases/tag/v0.3.4) - 2021-03-29
### Fixed
  - Upgraded rusct in docker image. Moved `wasm-pack` to a less fragile build stage using official image, keeping main build statically compiled

## [[0.3.3]](https://github.com/thoth-pub/thoth/releases/tag/v0.3.3) - 2021-03-26
### Added
  - [#120](https://github.com/thoth-pub/thoth/issues/120) - Implement table sorting by columns in APP
  - [#203](https://github.com/thoth-pub/thoth/issues/203) - Cascade filtering options to relation queries in API

### Changed
  - [#210](https://github.com/thoth-pub/thoth/issues/210) - Specify .xml extension when outputting ONIX files

### Fixed
  - [#182](https://github.com/thoth-pub/thoth/issues/182) - Ensure issue's series and work have the same imprint


## [[0.3.2]](https://github.com/thoth-pub/thoth/releases/tag/v0.3.2) - 2021-03-09
### Added
  - [#202](https://github.com/thoth-pub/thoth/issues/202) - Enum type filtering in GraphQL queries
  - [#202](https://github.com/thoth-pub/thoth/issues/202) - Query works by DOI
  - [#195](https://github.com/thoth-pub/thoth/issues/195) - Prompt confirmation upon delete

### Fixed
  - [#199](https://github.com/thoth-pub/thoth/issues/199), [#201](https://github.com/thoth-pub/thoth/issues/201) - Error displaying publications if filtering on empty ISBN or URL
  - Trigger a warning when the current user does not have any editting permissions

## [[0.3.1]](https://github.com/thoth-pub/thoth/releases/tag/v0.3.1) - 2021-03-04
### Fixed
  - [#197](https://github.com/thoth-pub/thoth/issues/197) - Error deserialising publications in APP

## [[0.3.0]](https://github.com/thoth-pub/thoth/releases/tag/v0.3.0) - 2021-03-03
### Changed
  - [#162](https://github.com/thoth-pub/thoth/issues/162) - Only records linked to publishers user has access to are listed in APP
  - [#167](https://github.com/thoth-pub/thoth/issues/167) - Make work contribution the canonical source of contributor names in ONIX output

### Added
  - [#177](https://github.com/thoth-pub/thoth/issues/177) - Allow querying objects by linked publisher(s)
  - [#159](https://github.com/thoth-pub/thoth/issues/159), [#160](https://github.com/thoth-pub/thoth/issues/160), [#161](https://github.com/thoth-pub/thoth/issues/161) - Add publisher accounts
  - [#163](https://github.com/thoth-pub/thoth/issues/163) - Save a snapshot of each object upon update
  - [#164](https://github.com/thoth-pub/thoth/issues/164), [#165](https://github.com/thoth-pub/thoth/issues/165) - Add contributor names to contribution
  - [#168](https://github.com/thoth-pub/thoth/issues/168) - Warn users when editing a contributor or a funder that is linked to a work
  - [#185](https://github.com/thoth-pub/thoth/issues/185) - Allow resetting user passwords through CLI
  - Allow creating publisher accounts through CLI

### Fixed
  - [#181](https://github.com/thoth-pub/thoth/issues/181) - Enforce numeric values for issue ordinal

## [[0.2.13]](https://github.com/thoth-pub/thoth/releases/tag/v0.2.13) - 2021-01-14
### Changed
  - Update API URL in docker github action
  - Remove staging tag in docker github action

## [[0.2.12]](https://github.com/thoth-pub/thoth/releases/tag/v0.2.12) - 2021-01-12
### Changed
  - [#153](https://github.com/thoth-pub/thoth/issues/153) - Implement created and updated dates to each structure

## [[0.2.11]](https://github.com/thoth-pub/thoth/releases/tag/v0.2.11) - 2021-01-06
### Changed
  - [#151](https://github.com/thoth-pub/thoth/issues/151) - Make browser prompt user to save Onix XML to file
  - [#143](https://github.com/thoth-pub/thoth/issues/143) - Start using Github Actions instead of Travis

### Added
  - [#121](https://github.com/thoth-pub/thoth/issues/121) - Add created and updated dates to each table

## [[0.2.10]](https://github.com/thoth-pub/thoth/releases/tag/v0.2.10) - 2021-01-04
### Changed
  - [#127](https://github.com/thoth-pub/thoth/issues/127) - Do not exit main entity edit pages upon saving
  - [#147](https://github.com/thoth-pub/thoth/issues/147) - Remove subject code validation for non open subject headings

## [[0.2.9]](https://github.com/thoth-pub/thoth/releases/tag/v0.2.9) - 2020-11-24
### Changed
  - Hide creative commons icon when license is unset in APP catalogue

### Added
  - Display book cover placeholder when cover URL is unset
  - Status tags to APP catalogue

## [[0.2.8]](https://github.com/thoth-pub/thoth/releases/tag/v0.2.8) - 2020-11-23
### Changed
  - Upgrade fontawesome to v5.4.0

### Added
  - Information banner to APP homepage
  - New BISAC codes

## [[0.2.7]](https://github.com/thoth-pub/thoth/releases/tag/v0.2.7) - 2020-11-19
### Changed
  - [#118](https://github.com/thoth-pub/thoth/issues/118) - Ensure empty data is sent as null not as empty strings
  - [#131](https://github.com/thoth-pub/thoth/issues/131) - Moved forms with relationships outside main object form

## [[0.2.6]](https://github.com/thoth-pub/thoth/releases/tag/v0.2.6) - 2020-11-13
### Changed
  - Fix pricing functionality ommitted in previous release

## [[0.2.5]](https://github.com/thoth-pub/thoth/releases/tag/v0.2.5) - 2020-11-13
### Added
  - New BISAC codes

## [[0.2.4]](https://github.com/thoth-pub/thoth/releases/tag/v0.2.4) - 2020-11-10
### Added
  - Implemented pricing CRUD in APP

## [[0.2.3]](https://github.com/thoth-pub/thoth/releases/tag/v0.2.3) - 2020-11-06
### Added
  - Implemented pagination in all admin components
  - Implemented pagination in catalogue

## [[0.2.2]](https://github.com/thoth-pub/thoth/releases/tag/v0.2.2) - 2020-11-03
### Changed
  - Set `THOTH_API` on build via docker

## [[0.2.1]](https://github.com/thoth-pub/thoth/releases/tag/v0.2.1) - 2020-11-02
### Changed
  - Redirect to relevant routes upon save and create actions in APP

### Added
  - Delete functionality in all APP objects

## [[0.2.0]](https://github.com/thoth-pub/thoth/releases/tag/v0.2.0) - 2020-10-23
### Changed
  - [#38](https://github.com/thoth-pub/thoth/issues/38) - Split client and server
  - [#98](https://github.com/thoth-pub/thoth/issues/98) - Streamline Thoth logo

### Added
  - [#97](https://github.com/thoth-pub/thoth/issues/97), [#39](https://github.com/thoth-pub/thoth/issues/39), [#41](https://github.com/thoth-pub/thoth/issues/41) - Implement WASM frontend with Yew
  - [#40](https://github.com/thoth-pub/thoth/issues/40) - Implement API authentication

## [[0.1.10]](https://github.com/thoth-pub/thoth/releases/tag/v0.1.10) - 2020-06-03
### Changed
  - Roadmap button in index catalogue

## [[0.1.9]](https://github.com/thoth-pub/thoth/releases/tag/v0.1.9) - 2020-06-03
### Added
  - Roadmap document

## [[0.1.8]](https://github.com/thoth-pub/thoth/releases/tag/v0.1.8) - 2020-06-02
### Changed
  - New design for the index catalogue

## [[0.1.7]](https://github.com/thoth-pub/thoth/releases/tag/v0.1.7) - 2020-03-27
### Changed
  - [#35](https://github.com/thoth-pub/thoth/issues/35) - Fix date format and lack in ONIX sender header
  - Add place of publication to ONIX file
  - Use code 03 (description) instead of 30 (abstract) in OAPEN ONIX

## [[0.1.6]](https://github.com/thoth-pub/thoth/releases/tag/v0.1.6) - 2020-03-26
### Changed
  - Fix incompatibilities with OAPEN ONIX parser
  - Map ONIX parameter to UUID directly, instead of converting afterwards
  - Normalise server route definitions

## [[0.1.5]](https://github.com/thoth-pub/thoth/releases/tag/v0.1.5) - 2020-03-25
### Changed
  - Load assets statically

## [[0.1.4]](https://github.com/thoth-pub/thoth/releases/tag/v0.1.4) - 2020-03-24
### Changed
  - "/" now renders its own page, instead of redirecting to "/graphiql"
  - [#27](https://github.com/thoth-pub/thoth/issues/27) - Produce an OAPEN compatible ONIX file

### Added
  - [#26](https://github.com/thoth-pub/thoth/issues/26) - Create an endpoint to allow generating ONIX streams from "/onix/{workId}"

### Removed
  - Dropped support for creating ONIX from binary

## [[0.1.3]](https://github.com/thoth-pub/thoth/releases/tag/v0.1.3) - 2020-03-16
### Changed
  - Pin compiler's docker image to a specific version (best practice)
  - Use COPY instead of ADD for directories in Dockerfile (best practice)
  - [#24](https://github.com/thoth-pub/thoth/issues/24) - Implemented rust style guidelines

### Added
  - [#23](https://github.com/thoth-pub/thoth/issues/23) - Redirect "/" to "/graphiql"
  - [#18](https://github.com/thoth-pub/thoth/issues/18) - Create ThothError structure to start catching all other types of errors
  - [#24](https://github.com/thoth-pub/thoth/issues/24) - Enforce rust style guidelines using husky (pre-push hook) and travis
  - [#17](https://github.com/thoth-pub/thoth/issues/17) - Allow producing a proto ONIX file from the binary

## [[0.1.2]](https://github.com/thoth-pub/thoth/releases/tag/v0.1.2) - 2020-03-03
### Changed
  - [#10](https://github.com/thoth-pub/thoth/issues/10) - Port exposing is handled in Dockerfile instead of docker-compose
  - [#16](https://github.com/thoth-pub/thoth/issues/16) - Moved server start function from binary to library
  - [#9](https://github.com/thoth-pub/thoth/issues/9) - Docker image is now compiled statically

### Added
  - [#13](https://github.com/thoth-pub/thoth/issues/13) - Added limit and offset arguments to all queries
  - [#13](https://github.com/thoth-pub/thoth/issues/13) - Added default order by clauses to all queries
  - [#15](https://github.com/thoth-pub/thoth/issues/15) - Implemented GraphQL errors for diesel errors
  - [#13](https://github.com/thoth-pub/thoth/issues/13) - Added filter arguments for publishers and works queries

## [[0.1.1]](https://github.com/thoth-pub/thoth/releases/tag/v0.1.1) - 2020-02-27
### Changed
  - Improved Dockerfile to allow running database migrations at run time

### Added
  - Implemented imprints for publisher graphql object
  - [#6](https://github.com/thoth-pub/thoth/issues/6) - Added subcommands to main binary to allow running embedded migrations without having to install diesel\_cli
  - Automatic publication to crates.io

## [[0.1.0]](https://github.com/thoth-pub/thoth/releases/tag/v0.1.0) - 2020-02-21
### Added
  - Database migrations
  - GraphQL handlers implementing the thoth schema<|MERGE_RESOLUTION|>--- conflicted
+++ resolved
@@ -5,10 +5,6 @@
 and this project adheres to [Semantic Versioning](https://semver.org/spec/v2.0.0.html).
 
 ## [Unreleased]
-<<<<<<< HEAD
-### Changed
-  - Upgrade `marc` to v3.1.1
-=======
 ### Security
   - Upgrade `actix-web` to v4.4.0
   - Upgrade `tempfile` to v3.8.0
@@ -35,7 +31,7 @@
   - Upgrade `log` to v0.4.20
   - Upgrade `clap` to v4.4.2
   - Short version of host command is now `-H` instead of `-h` in CLI
->>>>>>> af236bae
+  - Upgrade `marc` to v3.1.1
 
 ## [[0.11.4]](https://github.com/thoth-pub/thoth/releases/tag/v0.11.4) - 2023-08-28
 ### Security
