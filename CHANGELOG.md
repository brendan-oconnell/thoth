# Changelog
All notable changes to thoth will be documented in this file.

The format is based on [Keep a Changelog](https://keepachangelog.com/en/1.0.0/),
and this project adheres to [Semantic Versioning](https://semver.org/spec/v2.0.0.html).

## [Unreleased]
### Changed
  - [538](https://github.com/thoth-pub/thoth/issues/538) - Update Project MUSE ONIX 3.0 export to reflect new specifications provided by Project MUSE.
  - [616](https://github.com/thoth-pub/thoth/pull/616) - Removed unused constant to comply with [`rustc 1.80.0`](https://github.com/rust-lang/rust/releases/tag/1.80.0)
  - [616](https://github.com/thoth-pub/thoth/pull/616) - Upgrade `time` to v0.3.36
  - [616](https://github.com/thoth-pub/thoth/pull/616) - Upgrade `actix-web` to v4.8
  - [616](https://github.com/thoth-pub/thoth/pull/616) - Upgrade `openssl` to v0.10.66
<<<<<<< HEAD
  - [617](https://github.com/thoth-pub/thoth/issues/617) - Update publication types to include audiobook formats (MP3 and WAV)
=======
  - [586](https://github.com/thoth-pub/thoth/issues/586) - Upgrade `juniper` to v0.16.1
  - [586](https://github.com/thoth-pub/thoth/issues/586) - Upgrade `uuid` to v1.10.0
  - [586](https://github.com/thoth-pub/thoth/issues/586) - Upgrade `graphql_client` to v0.14.0
  - [586](https://github.com/thoth-pub/thoth/issues/586) - Upgrade `chrono` to v0.4.38
  - [586](https://github.com/thoth-pub/thoth/issues/586) - Upgrade `trunk` to v0.20.3
  - [586](https://github.com/thoth-pub/thoth/issues/586) - Upgrade `wasm-bindgen` to v0.2.93
  - [586](https://github.com/thoth-pub/thoth/issues/586) - Upgrade rust to `1.80.1` in production and development `Dockerfile`
>>>>>>> d32a1418

### Fixed
  - [610](https://github.com/thoth-pub/thoth/issues/610) - Update <WebsiteRole> code for Work Landing Page in all ONIX exports from "01" (Publisher’s corporate website) to "02" (Publisher’s website for a specified work).

## [[0.12.6]](https://github.com/thoth-pub/thoth/releases/tag/v0.12.6) - 2024-06-17
### Fixed
  - [#513](https://github.com/thoth-pub/thoth/issues/513) - Expand DOI regex to include `+`, `[`, and `]`

### Changed
  - [607](https://github.com/thoth-pub/thoth/pull/607) - Upgrade rust to `1.79.0` in production and development `Dockerfile`

### Added
  - [607](https://github.com/thoth-pub/thoth/pull/607) - Add caching steps to Github actions

## [[0.12.5]](https://github.com/thoth-pub/thoth/releases/tag/v0.12.5) - 2024-05-07
### Changed
  - [601](https://github.com/thoth-pub/thoth/pull/601) - Upgrade rust to `1.78.0` in production and development `Dockerfile`
  - [601](https://github.com/thoth-pub/thoth/pull/601) - Upgrade `trunk` to v0.20.0
  - [601](https://github.com/thoth-pub/thoth/pull/601) - Added `-vv` option to build command in Makefile and GitHub actions

## [[0.12.4]](https://github.com/thoth-pub/thoth/releases/tag/v0.12.4) - 2024-04-30
### Changed
  - [545](https://github.com/thoth-pub/thoth/issues/545) - Add Zenodo as a location platform

## [[0.12.3]](https://github.com/thoth-pub/thoth/releases/tag/v0.12.3) - 2024-04-26
### Added
  - [583](https://github.com/thoth-pub/thoth/issues/583) - Add new field, Permanently Withdrawn Date, to Work for Out-of-print or Withdrawn from Sale Works.

### Fixed
  - [597](https://github.com/thoth-pub/thoth/issues/597) - Graphiql not working in chrome and safari

### Changed
 - [218](https://github.com/thoth-pub/thoth/issues/218) - Make series ISSN optional

## [[0.12.2]](https://github.com/thoth-pub/thoth/releases/tag/v0.12.2) - 2024-04-16
### Added
  - [581](https://github.com/thoth-pub/thoth/issues/581) - Add crossmark policy DOI to imprint record

### Changed
  - [591](https://github.com/thoth-pub/thoth/pull/591) - Upgrade rust to `1.77.2` in production and development `Dockerfile`
  - [591](https://github.com/thoth-pub/thoth/pull/591) - Added favicons to export API and GraphQL API docs
  - [591](https://github.com/thoth-pub/thoth/pull/591) - Replaced static logo files with CDN paths
  - [591](https://github.com/thoth-pub/thoth/pull/591) - Moved thoth CSS to root directory in thoth-app
  - [591](https://github.com/thoth-pub/thoth/pull/591) - Replace unnecessary pageloader CSS with an actual loader
  - [591](https://github.com/thoth-pub/thoth/pull/591) - Apply Thoth theming to rapidocs
  - [591](https://github.com/thoth-pub/thoth/pull/591) - Upgrade `graphiql` to v3.2
  - [591](https://github.com/thoth-pub/thoth/pull/591) - Upgrade `trunk` to v0.19.2
  - [591](https://github.com/thoth-pub/thoth/pull/591) - Upgrade `wasm-bindgen` to v0.2.92

### Fixed
  - [591](https://github.com/thoth-pub/thoth/pull/591) - Replaced broken logo URL in export API docs

## [[0.12.1]](https://github.com/thoth-pub/thoth/releases/tag/v0.12.1) - 2024-04-8
### Fixed
  - [589](https://github.com/thoth-pub/thoth/issues/589) - Truncation of `short_abstract` in Thoth ONIX results in Invalid UTF-8 sequences

## [[0.12.0]](https://github.com/thoth-pub/thoth/releases/tag/v0.12.0) - 2024-03-14
### Removed
  - [549](https://github.com/thoth-pub/thoth/pull/549) - Deprecate public-facing pages in Thoth APP in favour of a separate, standalone, website

### Added
  - [549](https://github.com/thoth-pub/thoth/pull/549) - Build and push staging docker images on pull requests

### Changed
 - [549](https://github.com/thoth-pub/thoth/pull/549) - Upgrade GitHub actions dependencies (`docker/setup-qemu-action@v3`, `docker/setup-buildx-action@v3`, `docker/login-action@v3`, `docker/build-push-action@v5`, `actions/checkout@v4`, `actions/setup-node@v4`)

## [[0.11.18]](https://github.com/thoth-pub/thoth/releases/tag/v0.11.18) - 2024-03-07
### Added
  - [441](https://github.com/thoth-pub/thoth/issues/441) - Implement ONIX 3.0 "Thoth" specification (i.e. complete record reflecting full data model)
  - [401](https://github.com/thoth-pub/thoth/issues/401) - Add BDS Live to list of supported platforms for JSTOR ONIX output

### Fixed
  - [475](https://github.com/thoth-pub/thoth/issues/475) - Add seconds to timestamp for Crossref metadata output
  - [571](https://github.com/thoth-pub/thoth/issues/571) - Fix overlapping URL text for Locations in Thoth Admin panel on website in Safari and Chromium browsers

### Changed
 - [578](https://github.com/thoth-pub/thoth/pull/578) - Upgrade `actix-identity` to v0.7.1
 - [578](https://github.com/thoth-pub/thoth/pull/578) - Upgrade `actix-session` to v0.9.0

### Security
  - [572](https://github.com/thoth-pub/thoth/pull/572) - Upgrade `mio` to v0.8.11

## [[0.11.17]](https://github.com/thoth-pub/thoth/releases/tag/v0.11.17) - 2024-02-29
### Changed
  - [568](https://github.com/thoth-pub/thoth/issues/568) - Allow building `thoth-app` directly from cargo, using a build script in `thoth-app-server`
  - [569](https://github.com/thoth-pub/thoth/pull/569) - Build `thoth-app` with `trunk, instead of `wasm-pack`
  - [569](https://github.com/thoth-pub/thoth/pull/569) - Optionally load `thoth-export-server` env variables from `.env` at build time
  - [569](https://github.com/thoth-pub/thoth/pull/569) - Optionally load `thoth-app` env variables from `.env` at build time
  - [569](https://github.com/thoth-pub/thoth/pull/569) - Upgrade `jsonwebtoken` to v9.2.0
  - [569](https://github.com/thoth-pub/thoth/pull/569) - Mark `jsonwebtoken` as an optional dependency, built with the `backend` feature
  - [569](https://github.com/thoth-pub/thoth/pull/569) - Upgrade `env\_logger` to v0.11.2
  - [569](https://github.com/thoth-pub/thoth/pull/569) - Upgrade `semver` to v1.0.22
  - [569](https://github.com/thoth-pub/thoth/pull/569) - Upgrade `gloo-storage` to v0.3.0
  - [569](https://github.com/thoth-pub/thoth/pull/569) - Upgrade `gloo-timers` to v0.3.0
  - [569](https://github.com/thoth-pub/thoth/pull/569) - Upgrade `strum` to v0.26.1
  - [569](https://github.com/thoth-pub/thoth/pull/569) - Upgrade`reqwest-retry` to v0.3.0
  - [499](https://github.com/thoth-pub/thoth/issues/499) - Default main\_contribution to true

### Fixed
  - [564](https://github.com/thoth-pub/thoth/issues/564) - Fix error in BibTeX not outputting editors in work types other than edited volume
  - [447](https://github.com/thoth-pub/thoth/issues/447) - Prevents Google Books Onix3 format output from Export API if Thoth record doesn't contain at least one BIC, BISAC or LCC subject code
  - [404](https://github.com/thoth-pub/thoth/issues/404) - Prevents JSTOR Onix3 format output from Export API if Thoth record doesn't contain at least one BISAC subject code

### Security
  - [569](https://github.com/thoth-pub/thoth/pull/569) - Upgrade `actix-web` to v4.5.1
  - [569](https://github.com/thoth-pub/thoth/pull/569) - Upgrade `tempfile` to v3.10.1
  - [569](https://github.com/thoth-pub/thoth/pull/569) - Upgrade `openssl` to v0.10.64
  - [569](https://github.com/thoth-pub/thoth/pull/569) - Upgrade `serde\_yaml` to v0.9.25

## [[0.11.16]](https://github.com/thoth-pub/thoth/releases/tag/v0.11.16) - 2024-02-19
### Changed
  - [561](https://github.com/thoth-pub/thoth/issues/561) - Add "Publisher Website" as a location platform
  - [553](https://github.com/thoth-pub/thoth/pull/553) - Upgrade rust to `1.76.0` in production and development `Dockerfile`
  - [305](https://github.com/thoth-pub/thoth/issues/305) - Update rust edition to 2021
  - [555](https://github.com/thoth-pub/thoth/pull/555) - Remove thoth-client's schema.json with auto-generated GraphQL schema language file on compilation

### Added
  - [244](https://github.com/thoth-pub/thoth/issues/244) - Expose GraphQL schema file in /schema.graphql
  - [503](https://github.com/thoth-pub/thoth/issues/503) - Allow reverting migrations in the CLI and check that migrations can be reverted in run-migration github action
  - [557](https://github.com/thoth-pub/thoth/pull/557) - Added github action to chech that the changelog has been updated on PRs

## [[0.11.15]](https://github.com/thoth-pub/thoth/releases/tag/v0.11.15) - 2024-01-18
### Changed
  - [536](https://github.com/thoth-pub/thoth/issues/536) - Rename "SciELO" location platform to "SciELO Books"

## [[0.11.14]](https://github.com/thoth-pub/thoth/releases/tag/v0.11.14) - 2024-01-18
### Changed
  - [#467](https://github.com/thoth-pub/thoth/issues/467), [#403](https://github.com/thoth-pub/thoth/issues/403), [#536](https://github.com/thoth-pub/thoth/issues/536) - Expand the list of location platforms with: GoogleBooks, InternetArchive, ScienceOpen, and Scielo
  - [526](https://github.com/thoth-pub/thoth/issues/526) - Added Brendan to About page

## [[0.11.13]](https://github.com/thoth-pub/thoth/releases/tag/v0.11.13) - 2024-01-08
### Changed
  - Upgrade rust to `1.75.0` in production and development `Dockerfile`
  - Upgrade `juniper` to v0.15.12
  - Upgrade `actix-web` to v4.4.1
  - Upgrade `actix-cors` to v0.7.0
  - Increase size of URL columns in locations component

### Fixed
  - [531](https://github.com/thoth-pub/thoth/pull/531) - Fix bug where New Publication form for Chapter could have an ISBN pre-populated but greyed out

## [[0.11.12]](https://github.com/thoth-pub/thoth/releases/tag/v0.11.12) - 2023-12-20
### Fixed
  - [530](https://github.com/thoth-pub/thoth/pull/530) - Fix pagination offset calculation in export API
  - [530](https://github.com/thoth-pub/thoth/pull/530) - Do not allow to create more than one price in the same currency for the same publication

## [[0.11.11]](https://github.com/thoth-pub/thoth/releases/tag/v0.11.11) - 2023-12-19
### Changed
  - Upgrade rust to `1.74.1` in production and development `Dockerfile`
  - Upgrade build dependencies (npm `v10.2.5`, node `v20.10.0` and rollup `v4.9.1`) in production and development `Dockerfile`

## [[0.11.10]](https://github.com/thoth-pub/thoth/releases/tag/v0.11.10) - 2023-11-27
### Fixed
  - [524](https://github.com/thoth-pub/thoth/pull/524) - Bibliography note not being retrieved on work page

## [[0.11.9]](https://github.com/thoth-pub/thoth/releases/tag/v0.11.9) - 2023-11-22
### Changed
  - Upgrade rust to `1.74.0` in production and development `Dockerfile`
  - Upgrade `xml-rs` to v0.8.19
  - Upgrade `clap` to v4.4.7
  - Upgrade `dialoguer` to v0.11.0
  - Upgrade `futures` to v0.3.29
  - Upgrade `regex` to v1.10.2
  - Upgrade `diesel` to v2.1.3
  - Upgrade `csv` to v1.3.0
  - Upgrade `reqwest-middleware` to v0.2.4
  - [522](https://github.com/thoth-pub/thoth/pull/522) - Improve MARC records with further recommendations

## [[0.11.8]](https://github.com/thoth-pub/thoth/releases/tag/v0.11.8) - 2023-10-31
### Changed
  - Upgrade rust to `1.73.0` in production and development `Dockerfile`
  - Upgrade build dependencies (npm `v10.2.0`, node `v18.18.2`, n `v9.2.0` and rollup `v4.1.4`) in production and development `Dockerfile`
  - [519](https://github.com/thoth-pub/thoth/issues/519) - Update ProQuest Ebrary (Ebook Central) ONIX output pricing

## [[0.11.7]](https://github.com/thoth-pub/thoth/releases/tag/v0.11.7) - 2023-10-02
### Changed
  - [508](https://github.com/thoth-pub/thoth/pull/508) - Improve MARC records with recommendations
  - Upgrade `actix-identity` to v0.6.0
  - Upgrade `actix-session` to v0.8.0
  - Upgrade `chrono` to v0.4.31
  - Upgrade `marc` to v3.1.1

### Fixed
  - [#513](https://github.com/thoth-pub/thoth/issues/513) - Expand DOI regex to include angle brackets

## [[0.11.6]](https://github.com/thoth-pub/thoth/releases/tag/v0.11.6) - 2023-09-08
### Security
  - Upgrade `chrono` to v0.4.30

## [[0.11.5]](https://github.com/thoth-pub/thoth/releases/tag/v0.11.5) - 2023-09-05
### Security
  - Upgrade `actix-web` to v4.4.0
  - Upgrade `tempfile` to v3.8.0

### Changed
  - Upgrade `diesel` to v2.1.1
  - Upgrade `diesel-derive-enum` to v2.1.0
  - Upgrade `diesel-derive-newtype` to v2.1.0
  - Upgrade `diesel_migrations` to v2.1.0
  - Upgrade `rand` to v0.8.5
  - Upgrade `juniper` to v0.15.11
  - Upgrade `strum` to v0.25.0
  - Upgrade `paperclip` to v0.8.1
  - Upgrade `graphql_client` to v0.13.0
  - Upgrade `reqwest-middleware` to v0.2.3
  - Upgrade `reqwest-retry` to v0.2.3
  - Upgrade `actix-identity` to v0.5.2 and added `actix-session` v0.7.2
  - Upgrade `dialoguer` to v0.10.4
  - Upgrade `futures` to v0.3.28
  - Upgrade `regex` to v1.9.5
  - Upgrade `jsonwebtoken` to v8.3.0
  - Upgrade `csv` to v1.2.2
  - Upgrade `xml-rs` to v0.8.17
  - Upgrade `log` to v0.4.20
  - Upgrade `clap` to v4.4.2
  - Short version of host command is now `-H` instead of `-h` in CLI

## [[0.11.4]](https://github.com/thoth-pub/thoth/releases/tag/v0.11.4) - 2023-08-28
### Security
  - Upgrade `rustls-webpki` to v0.100.2

## [[0.11.3]](https://github.com/thoth-pub/thoth/releases/tag/v0.11.3) - 2023-08-28
### Fixed
  - [500](https://github.com/thoth-pub/thoth/issues/500) - Update ORCID regex

### Security
  - Upgrade `openssl` to v0.10.56
  - Upgrade `reqwest` to v0.11.20
  - Upgrade `chrono` to v0.4.26

### Changed
  - Upgrade rust to `1.72.0` in production and development `Dockerfile`
  - Upgrade build dependencies (npm `v9.8.1`, node `v18.17.1`, n `v9.1.0`, and rollup `v3.28.1`) in production and development `Dockerfile`
  - Upgrade `wasm-pack` to [v0.12.1](https://github.com/rustwasm/wasm-pack/releases/tag/v0.12.1)

### Added
  - Link to privacy policy in navbar

## [[0.11.2]](https://github.com/thoth-pub/thoth/releases/tag/v0.11.2) - 2023-06-19
### Changed
  - Upgrade `wasm-pack` to [v0.12.0](https://github.com/rustwasm/wasm-pack/releases/tag/v0.12.0)
  - Upgrade `clap` to v2.34.0

## [[0.11.1]](https://github.com/thoth-pub/thoth/releases/tag/v0.11.1) - 2023-06-15
### Added
  - Add CC0 license to MARC records

### Changed
  - Upgrade rust to `1.70.0` in production and development `Dockerfile`
  - Upgrade build dependencies (npm `v9.6.7`, node `v18.16.0` and rollup `v3.23.1`) in production and development `Dockerfile`
  - Upgrade `wasm-pack` to v0.11.1
  - Replace `marc` fork with actual crate
  - Update about page

## [[0.11.0]](https://github.com/thoth-pub/thoth/releases/tag/v0.11.0) - 2023-04-14
### Added
  - [490](https://github.com/thoth-pub/thoth/issues/490) - Generate MARC 21 markup
  - [491](https://github.com/thoth-pub/thoth/issues/491) - Generate MARC 21 XML
  - [492](https://github.com/thoth-pub/thoth/pull/492) - Add Thoth's MARC organization code to MARC records
  - [492](https://github.com/thoth-pub/thoth/pull/492) - Add ORCID IDs to MARC
  - [492](https://github.com/thoth-pub/thoth/pull/492) - Add contact details to APP

### Changed
  - [492](https://github.com/thoth-pub/thoth/pull/492) - Streamline `thoth-export-server`'s XML module

## [[0.10.0]](https://github.com/thoth-pub/thoth/releases/tag/v0.10.0) - 2023-04-03
### Added
  - [42](https://github.com/thoth-pub/thoth/issues/42) - Generate MARC 21 records
  - New `work` field `bibliography_note`

## [[0.9.18]](https://github.com/thoth-pub/thoth/releases/tag/v0.9.18) - 2023-03-27
### Security
  - Upgrade `r2d2` to v0.8.10
  - Upgrade `scheduled-thread-pool` to v0.2.7
  - Upgrade `openssl` to v0.10.48
  - Upgrade `remove_dir_all` to v0.5.3

## [[0.9.17]](https://github.com/thoth-pub/thoth/releases/tag/v0.9.17) - 2023-03-25
### Changed
  - Upgrade rust to `1.68.1` in production and development `Dockerfile`
  - Upgrade build dependencies (npm `v9.6.2`, node `v18.15.0` and rollup `v3.20.2`) in production and development `Dockerfile`
  - Upgrade `wasm-pack` to v0.11.0

## [[0.9.16]](https://github.com/thoth-pub/thoth/releases/tag/v0.9.16) - 2023-03-24
### Added
  - [#480](https://github.com/thoth-pub/thoth/pull/480) Add field to work table to track when the work or any of its relations was last updated

### Changed
  - Removed manual character checks and derivable defaults to comply with [`rustc 1.68.0`](https://github.com/rust-lang/rust/releases/tag/1.68.0)
  - [484](https://github.com/thoth-pub/thoth/pull/484) GraphQL queries: support filtering on multiple enum variants for work status and language relation, and add filtering for works last updated before/after a specified timestamp

## [[0.9.15]](https://github.com/thoth-pub/thoth/releases/tag/v0.9.15) - 2023-03-01
### Fixed
  - Issue adding institutions in previous release

## [[0.9.14]](https://github.com/thoth-pub/thoth/releases/tag/v0.9.14) - 2023-03-01
### Changed
  - Upgrade `openssl-src` to v111.25.0
  - Upgrade `bumpalo` to v3.12.0

### Fixed
  - [#326](https://github.com/thoth-pub/thoth/issues/326) - Debounce search queries

## [[0.9.13]](https://github.com/thoth-pub/thoth/releases/tag/v0.9.13) - 2023-02-21
### Changed
  - Input actix keep alive via CLI arguments
  - Implement a failed request retry policy in client

## [[0.9.12]](https://github.com/thoth-pub/thoth/releases/tag/v0.9.12) - 2023-02-17
### Changed
  - Reduce number of concurrent requests

## [[0.9.11]](https://github.com/thoth-pub/thoth/releases/tag/v0.9.11) - 2023-02-17
### Changed
  - Upgrade rust to `1.67.1` in production and development `Dockerfile`
  - Upgrade build dependencies (npm `v9.5.0`, node `v18.14.1` and rollup `v3.15.0`) in production and development `Dockerfile`

## [[0.9.10]](https://github.com/thoth-pub/thoth/releases/tag/v0.9.10) - 2023-02-17
### Changed
  - Include `limit` and `offset` in `thoth-client`'s works query
  - Paginate `get_works` requests in export API using concurrent requests
  - Input number of actix workers via CLI arguments

### Added
  - Work count query to `thoth-client`

## [[0.9.9]](https://github.com/thoth-pub/thoth/releases/tag/v0.9.9) - 2023-02-16
### Changed
  - Upgrade `actix-web` to v4.3.0
  - Upgrade `actix-cors` to v0.6.4
  - Upgrade `env_logger` to v0.10.0
  - Upgrade `jsonwebtoken` to v8.2.0
  - Upgrade `strum` to v0.24.1
  - Output real IP address in actix logs

## [[0.9.8]](https://github.com/thoth-pub/thoth/releases/tag/v0.9.8) - 2023-02-14
### Changed
  - Replace generic error with actual message when migrations fail
  - Upgrade node and rollup in github actions

### Added
  - Github action to check that all migrations run successfully
  - About page with organisation information

## [[0.9.7]](https://github.com/thoth-pub/thoth/releases/tag/v0.9.7) - 2023-02-02
### Fixed
  - Correct wrong fields used in `0.9.6` migration

## [[0.9.6]](https://github.com/thoth-pub/thoth/releases/tag/v0.9.6) - 2023-01-31
### Changed
  - Use inlined syntax in format strings to comply with [`rustc 1.67.0`](https://github.com/rust-lang/rust/releases/tag/1.67.0)
  - Upgrade rust to `1.67.0` in production and development `Dockerfile`
  - Upgrade build dependencies (npm `v9.4.0`, node `v18.13.0` and rollup `v3.12.0`) in production and development `Dockerfile`
  - [#457](https://github.com/thoth-pub/thoth/issues/457) - Upgrade `juniper` to v0.15.10
  - Upgrade `diesel` to v2.0.2
  - Upgrade `uuid` to v0.8.2
  - Upgrade `paperclip` to v0.8.0
  - Upgrade `graphql_client` to v0.12.0
  - Upgrade `chrono` to v0.4.23

### Fixed
  - [#469](https://github.com/thoth-pub/thoth/issues/469) - Expand DOI regex to include square brackets

## [[0.9.5]](https://github.com/thoth-pub/thoth/releases/tag/v0.9.5) - 2023-01-17
### Changed
  - Upgrade rust to `1.66.0` in production and development `Dockerfile`
  - Upgrade build dependencies (npm `v9.2.0`, n `v9.0.1`, node `v18.12.1` and rollup `v3.7.4`) in production and development `Dockerfile`

### Fixed
  - [#463](https://github.com/thoth-pub/thoth/issues/463) - Update Thema codes to v1.5

## [[0.9.4]](https://github.com/thoth-pub/thoth/releases/tag/v0.9.4) - 2022-12-05
### Added
  - [#414](https://github.com/thoth-pub/thoth/pull/414) - Synchronise chapters' `work_status` and `publication_date` with parent's upon parent's update

## [[0.9.3]](https://github.com/thoth-pub/thoth/releases/tag/v0.9.3) - 2022-11-21
### Added
  - [#456](https://github.com/thoth-pub/thoth/pull/456) - Implement JSON output format

### Changed
  - [#455](https://github.com/thoth-pub/thoth/pull/455) - Extend CSV output format to include all available fields

## [[0.9.2]](https://github.com/thoth-pub/thoth/releases/tag/v0.9.2) - 2022-11-01
### Changed
  - [#396](https://github.com/thoth-pub/thoth/pull/396) - Expand the list of contribution types with: SoftwareBy, ResearchBy, ContributionsBy, Indexer
  - [#451](https://github.com/thoth-pub/thoth/pull/451) - Output both short and long abstracts in Crossref DOI deposit

## [[0.9.1]](https://github.com/thoth-pub/thoth/releases/tag/v0.9.1) - 2022-10-27
### Changed
  - [#449](https://github.com/thoth-pub/thoth/pull/449) - Update EBSCO Host ONIX price type code

## [[0.9.0]](https://github.com/thoth-pub/thoth/releases/tag/v0.9.0) - 2022-10-24
### Added
  - [#333](https://github.com/thoth-pub/thoth/issues/333) - Add references to schema
  - Output references in Crossref DOI deposit
  - [#444](https://github.com/thoth-pub/thoth/issues/444) - Output abstracts in Crossref DOI deposit
  - [#443](https://github.com/thoth-pub/thoth/issues/443) - Output affiliations in Crossref DOI deposit
  - [#446](https://github.com/thoth-pub/thoth/issues/446) - Output fundings in Crossref DOI deposit

### Changed
  - Simplify syntax in CRUD methods

## [[0.8.11]](https://github.com/thoth-pub/thoth/releases/tag/v0.8.11) - 2022-10-07
### Changed
  - [#298](https://github.com/thoth-pub/thoth/issues/298) - Make database constraint errors more user-friendly in API output and APP notifications
  - Replaced docker musl image (no longer maintained) with official images, installing requirements needed for static compilation

## [[0.8.10]](https://github.com/thoth-pub/thoth/releases/tag/v0.8.10) - 2022-09-30
  - [#438](https://github.com/thoth-pub/thoth/issues/438) - Allow specifying query parameters based on the requested specification
  - Upgrade rust to `1.64.0` in development `Dockerfile`

## [[0.8.9]](https://github.com/thoth-pub/thoth/releases/tag/v0.8.9) - 2022-09-21
### Added
  - [#426](https://github.com/thoth-pub/thoth/issues/426) - Add ProQuest Ebrary ONIX 2.1 specification
  - [#420](https://github.com/thoth-pub/thoth/issues/420) - Add RNIB Bookshare to the list of supported platforms for ONIX 2.1
  - [#423](https://github.com/thoth-pub/thoth/issues/423) - Add a link to the Thoth user manual under "Docs" tab of navbar
  - Development workflow in docker

### Changed
  - [#429](https://github.com/thoth-pub/thoth/issues/429) - Incomplete metadata record errors are now returned as a 404 instead of 500
  - Added derives for `Eq` alongside `PartialEq` to comply with [`rustc 1.63.0`](https://github.com/rust-lang/rust/releases/tag/1.63.0)
  - Upgrade rust to `1.63.0` in development `Dockerfile`
  - Order contributions and relations by ordinal, and subjects by type and ordinal

### Fixed
  - [#425](https://github.com/thoth-pub/thoth/issues/425) - Fix typo in contribution type illustrator
  - [#424](https://github.com/thoth-pub/thoth/issues/424) - Fix inactive tag on catalogue

## [[0.8.8]](https://github.com/thoth-pub/thoth/releases/tag/v0.8.8) - 2022-08-02
### Added
  - [#389](https://github.com/thoth-pub/thoth/issues/389) - Streamline chapter (child work) creation process

### Changed
  - [#411](https://github.com/thoth-pub/thoth/issues/411) - Make `copyright_holder` optional
  - [#393](https://github.com/thoth-pub/thoth/issues/393) - Use en-dash in `page_interval` instead of hyphen
  - Ignore `extra_unused_lifetimes` warning until [clippy's fix](https://github.com/rust-lang/rust-clippy/issues/9014) for the false positive is live
  - Split build, test, and lint workflow job into separate jobs

## [[0.8.7]](https://github.com/thoth-pub/thoth/releases/tag/v0.8.7) - 2022-07-22
### Fixed
  - [#379](https://github.com/thoth-pub/thoth/issues/379) - Limit to 6 the number of ISBNs offered in CrossRef metadata export
  - [#388](https://github.com/thoth-pub/thoth/issues/388) - Upgrade packages flagged in Dependabot alerts

### Changed
  - [#370](https://github.com/thoth-pub/thoth/issues/370) - Upgrade Yew to v0.19

## [[0.8.6]](https://github.com/thoth-pub/thoth/releases/tag/v0.8.6) - 2022-07-01
### Added
  - [#390](https://github.com/thoth-pub/thoth/pull/390) - Implement OverDrive ONIX 3.0 specification

### Fixed
  - [#392](https://github.com/thoth-pub/thoth/issues/392) - Fix encoding of print ISBN in JSTOR ONIX output

## [[0.8.5]](https://github.com/thoth-pub/thoth/releases/tag/v0.8.5) - 2022-05-30
### Added
  - [#287](https://github.com/thoth-pub/thoth/issues/287) - Allow editing contributions (and affiliations)

### Fixed
  - [#360](https://github.com/thoth-pub/thoth/issues/360) - Prevent adding 0 as the price of a publication
  - [#376](https://github.com/thoth-pub/thoth/issues/376) - Restrict Licence field entries to URL-formatted strings

## [[0.8.4]](https://github.com/thoth-pub/thoth/releases/tag/v0.8.4) - 2022-05-11
### Added
  - [#29](https://github.com/thoth-pub/thoth/issues/29) - Implement CrossRef DOI Deposit specification
  - [#72](https://github.com/thoth-pub/thoth/issues/72) - Implement Google Books ONIX 3.0 specification

### Changed
  - [#356](https://github.com/thoth-pub/thoth/issues/356) - Upgrade actix to v4

## [[0.8.3]](https://github.com/thoth-pub/thoth/releases/tag/v0.8.3) - 2022-04-18
### Added
  - [#359](https://github.com/thoth-pub/thoth/issues/359) - Allow editing publications

## [[0.8.2]](https://github.com/thoth-pub/thoth/releases/tag/v0.8.2) - 2022-04-06
### Changed
  - Added CA certificates to docker image to allow https requests from containers

## [[0.8.1]](https://github.com/thoth-pub/thoth/releases/tag/v0.8.1) - 2022-03-11
### Added
  - [#104](https://github.com/thoth-pub/thoth/issues/104) - Implement BibTeX specification

### Changed
  - Removed unnecessary title branching logic from KBART/ONIX output formats

## [[0.8.0]](https://github.com/thoth-pub/thoth/releases/tag/v0.8.0) - 2022-03-01
### Added
  - [#341](https://github.com/thoth-pub/thoth/issues/341) - Add weight to publication

### Changed
  - Tidied verbose bools and single-character strings to comply with [`rustc 1.59.0`](https://github.com/rust-lang/rust/releases/tag/1.59.0)
  - [#300](https://github.com/thoth-pub/thoth/issues/300) - Moved width/height to Publication, added depth, improved metric/imperial display
  - Upgrade docker's base images to latest available releases

## [[0.7.2]](https://github.com/thoth-pub/thoth/releases/tag/v0.7.2) - 2022-02-08
### Changed
  - [#339](https://github.com/thoth-pub/thoth/pull/339) - Update publication types to include AZW3, DOCX and FictionBook
  - [#331](https://github.com/thoth-pub/thoth/pull/331) - Update series model to include description and CFP URL
  - Allow triggering docker action manually

### Added
  - Add code of conduct and support document to repository

## [[0.7.1]](https://github.com/thoth-pub/thoth/releases/tag/v0.7.1) - 2022-01-24
### Changed
  - Removed redundant `to_string` calls to comply with [`rustc 1.58.0`](https://github.com/rust-lang/rust/releases/tag/1.58.0)
  - [#329](https://github.com/thoth-pub/thoth/pull/329) - Update EBSCO Host ONIX pricing and contributor display logic
  - Allow building docker image manually in actions

## [[0.7.0]](https://github.com/thoth-pub/thoth/releases/tag/v0.7.0) - 2022-01-11
### Added
  - [#28](https://github.com/thoth-pub/thoth/issues/28) - Implement chapter structure
  - GraphQL queries: support filtering on multiple enum variants (e.g. work types, language codes)
  - Dashboard: display Institution stats

### Fixed
  - Issues form: typing filter string in series search box has no effect on which series are displayed

## [[0.6.1]](https://github.com/thoth-pub/thoth/releases/tag/v0.6.1) - 2021-12-13
### Changed
  - Removed redundant closures and `impl`s to comply with [`rustc 1.57.0`](https://github.com/rust-lang/rust/releases/tag/1.57.0)

### Fixed
  - [#309](https://github.com/thoth-pub/thoth/issues/309) - Update Thema codes to v1.4

## [[0.6.0]](https://github.com/thoth-pub/thoth/releases/tag/v0.6.0) - 2021-11-29
### Added
  - [#92](https://github.com/thoth-pub/thoth/issues/92) - Implement institution table, replacing funder and standardising contributor affiliations

## [[0.5.0]](https://github.com/thoth-pub/thoth/releases/tag/v0.5.0) - 2021-11-29
### Added
  - [#297](https://github.com/thoth-pub/thoth/issues/297) - Implement publication location

### Changed
  - Requirement to Number fields preventing user from entering numbers below 0 for Counts/below 1 for Editions and Ordinals, and sets Contribution Ordinal default to 1 instead of 0
  - [#299](https://github.com/thoth-pub/thoth/pull/299) - Update Project MUSE ONIX subject output logic
  - Updated if and else branches to comply with [`rustc 1.56.0`](https://github.com/rust-lang/rust/releases/tag/1.56.0)

### Fixed
  - [#292](https://github.com/thoth-pub/thoth/issues/292) - Cannot unset publication date: error when trying to clear a previously set publication date
  - [#295](https://github.com/thoth-pub/thoth/issues/295) - various subforms failing to trim strings before saving (including on mandatory fields which are checked for emptiness)
  - Factored out duplicated logic for handling optional field values, simplifying the code and reducing the likelihood of further bugs such as [#295](https://github.com/thoth-pub/thoth/issues/295) being introduced
  - Minor issue where some required fields were not marked as "required" (so empty values would be sent to the API and raise an error)
  - Issue with subforms where clicking save button bypassed field requirements (so instead of displaying a warning message such as "Please enter a number", invalid values would be sent to the API and raise an error)
  - [#310](https://github.com/thoth-pub/thoth/issues/310) - Add jstor specification to formats

## [[0.4.7]](https://github.com/thoth-pub/thoth/releases/tag/v0.4.7) - 2021-10-04
### Added
  - [#43](https://github.com/thoth-pub/thoth/issues/43), [#49](https://github.com/thoth-pub/thoth/issues/49) - Implement EBSCO Host's ONIX 2.1 specification
  - [#44](https://github.com/thoth-pub/thoth/issues/44) - Implement JSTOR's ONIX 3.0 specification
  - [#253](https://github.com/thoth-pub/thoth/issues/253) - Implement Project MUSE ONIX specification tests

### Changed
  - [#242](https://github.com/thoth-pub/thoth/issues/242) - Move API models to object-specific subdirectories
  - [#274](https://github.com/thoth-pub/thoth/issues/274) - Add width/height units to CSV specification
  - [#263](https://github.com/thoth-pub/thoth/issues/263) - Add `Doi`, `Isbn` and `Orcid` types to client schema

## [[0.4.6]](https://github.com/thoth-pub/thoth/releases/tag/v0.4.6) - 2021-09-02
### Added
  - [#88](https://github.com/thoth-pub/thoth/issues/88) - Implement KBART specification
  - [#266](https://github.com/thoth-pub/thoth/issues/266) - Delete confirmation to publications

### Changed
  - [#272](https://github.com/thoth-pub/thoth/issues/272) - Use more fields in `contributors` filtering

### Fixed
  - [#271](https://github.com/thoth-pub/thoth/issues/271) - Make filter parameter optional in `subjectCount`

## [[0.4.5]](https://github.com/thoth-pub/thoth/releases/tag/v0.4.5) - 2021-08-12
### Added
  - [#259](https://github.com/thoth-pub/thoth/issues/259) - Units selection dropdown to Work and NewWork pages, which updates the Width/Height display on change
  - [#259](https://github.com/thoth-pub/thoth/issues/259) - Local storage key to retain user's choice of units across all Work/NewWork pages
  - [#259](https://github.com/thoth-pub/thoth/issues/259) - Backend function to convert to/from database units (mm): uses 1inch = 25.4mm as conversion factor, rounds mm values to nearest mm, rounds cm values to 1 decimal place, rounds inch values to 2 decimal places
  - [#259](https://github.com/thoth-pub/thoth/issues/259) - Constraints on Width/Height fields depending on unit selection: user may only enter whole numbers when in mm, numbers with up to 1 decimal place when in cm, numbers with up to 2 decimal places when in inches

### Changed
  - [#259](https://github.com/thoth-pub/thoth/issues/259) - GraphQL and APP queries to specify units when submitting new Width/Height values, and handle conversion if required

## [[0.4.4]](https://github.com/thoth-pub/thoth/releases/tag/v0.4.4) - 2021-08-02
### Fixed
  - Read button in catalogue now uses the landing page URL instead of the DOI

### Changed
  - Removed needless borrow to comply with `clippy` under [`rustc 1.54.0`](https://github.com/rust-lang/rust/releases/tag/1.54.0)

## [[0.4.3]](https://github.com/thoth-pub/thoth/releases/tag/v0.4.3) - 2021-07-28
### Added
  - [#48](https://github.com/thoth-pub/thoth/issues/48) - Implement OAPEN ONIX 3.0 specification

### Fixed
  - [#254](https://github.com/thoth-pub/thoth/issues/254) - Ensure order of fields in create work match those in edit work

## [[0.4.2]](https://github.com/thoth-pub/thoth/releases/tag/v0.4.2) - 2021-07-05
### Added
  - [#125](https://github.com/thoth-pub/thoth/issues/125) - Implement `ISBN` type to standardise parsing
  - [#217](https://github.com/thoth-pub/thoth/issues/217) - Add "Contribution Ordinal" field to indicate order of contributions within a work

## [[0.4.1]](https://github.com/thoth-pub/thoth/releases/tag/v0.4.1) - 2021-06-22
### Changed
  - [#234](https://github.com/thoth-pub/thoth/issues/234) - Move database calls out of GraphQL model

### Added
  - [#136](https://github.com/thoth-pub/thoth/issues/135), [#233](https://github.com/thoth-pub/thoth/issues/233) - Implement `Doi` and `Orcid` types to standardise parsing
  - `thoth-errors` crate to share `ThothError` and `ThothResult`

## [[0.4.0]](https://github.com/thoth-pub/thoth/releases/tag/v0.4.0) - 2021-06-15
### Changed
  - Updated `yew` to [`v0.18.0`](https://github.com/yewstack/yew/releases/tag/0.18.0)
  - Updated `actix-web` to [`3.3.2`](https://github.com/actix/actix-web/releases/tag/web-v3.3.2)
  - Catch client errors with `ThothError::EntityNotFound`
  - Use a custom instance of GaphiQL
  - Unify `Work` output structure in client using GraphQL fragments

### Added
  - [#235](https://github.com/thoth-pub/thoth/issues/235) - Export API with openapi schema
  - [#110](https://github.com/thoth-pub/thoth/issues/110) - Output to CSV
  - Rapidoc schema explorer interface

### Removed
  - `actix_rt`

## [[0.3.6]](https://github.com/thoth-pub/thoth/releases/tag/v0.3.6) - 2021-05-11
### Fixed
  - Problem building docker image

## [[0.3.5]](https://github.com/thoth-pub/thoth/releases/tag/v0.3.5) - 2021-05-11
### Added
  - [#213](https://github.com/thoth-pub/thoth/issues/213) - Link to documentation in readme
  - [#206](https://github.com/thoth-pub/thoth/issues/206) - Notify user when a new version of the APP is available
  - [#231](https://github.com/thoth-pub/thoth/issues/231) - Link to publication page in work page
  - [#224](https://github.com/thoth-pub/thoth/issues/224) - Implement limit and offset in linked queries
  - Implement Crud trait with database calls per object

### Changed
  - [#236](https://github.com/thoth-pub/thoth/issues/236) - Split server logic into individual crates
  - Update rustc to 1.51.0 in docker image
  - Replace composite keys in `contribution` and `issue` with standard UUIDs
  - Server configuration parsed from binary

### Fixed
  - [#216](https://github.com/thoth-pub/thoth/issues/216), [#228](https://github.com/thoth-pub/thoth/issues/228) - Error adding multiple subjects


## [[0.3.4]](https://github.com/thoth-pub/thoth/releases/tag/v0.3.4) - 2021-03-29
### Fixed
  - Upgraded rusct in docker image. Moved `wasm-pack` to a less fragile build stage using official image, keeping main build statically compiled

## [[0.3.3]](https://github.com/thoth-pub/thoth/releases/tag/v0.3.3) - 2021-03-26
### Added
  - [#120](https://github.com/thoth-pub/thoth/issues/120) - Implement table sorting by columns in APP
  - [#203](https://github.com/thoth-pub/thoth/issues/203) - Cascade filtering options to relation queries in API

### Changed
  - [#210](https://github.com/thoth-pub/thoth/issues/210) - Specify .xml extension when outputting ONIX files

### Fixed
  - [#182](https://github.com/thoth-pub/thoth/issues/182) - Ensure issue's series and work have the same imprint


## [[0.3.2]](https://github.com/thoth-pub/thoth/releases/tag/v0.3.2) - 2021-03-09
### Added
  - [#202](https://github.com/thoth-pub/thoth/issues/202) - Enum type filtering in GraphQL queries
  - [#202](https://github.com/thoth-pub/thoth/issues/202) - Query works by DOI
  - [#195](https://github.com/thoth-pub/thoth/issues/195) - Prompt confirmation upon delete

### Fixed
  - [#199](https://github.com/thoth-pub/thoth/issues/199), [#201](https://github.com/thoth-pub/thoth/issues/201) - Error displaying publications if filtering on empty ISBN or URL
  - Trigger a warning when the current user does not have any editting permissions

## [[0.3.1]](https://github.com/thoth-pub/thoth/releases/tag/v0.3.1) - 2021-03-04
### Fixed
  - [#197](https://github.com/thoth-pub/thoth/issues/197) - Error deserialising publications in APP

## [[0.3.0]](https://github.com/thoth-pub/thoth/releases/tag/v0.3.0) - 2021-03-03
### Changed
  - [#162](https://github.com/thoth-pub/thoth/issues/162) - Only records linked to publishers user has access to are listed in APP
  - [#167](https://github.com/thoth-pub/thoth/issues/167) - Make work contribution the canonical source of contributor names in ONIX output

### Added
  - [#177](https://github.com/thoth-pub/thoth/issues/177) - Allow querying objects by linked publisher(s)
  - [#159](https://github.com/thoth-pub/thoth/issues/159), [#160](https://github.com/thoth-pub/thoth/issues/160), [#161](https://github.com/thoth-pub/thoth/issues/161) - Add publisher accounts
  - [#163](https://github.com/thoth-pub/thoth/issues/163) - Save a snapshot of each object upon update
  - [#164](https://github.com/thoth-pub/thoth/issues/164), [#165](https://github.com/thoth-pub/thoth/issues/165) - Add contributor names to contribution
  - [#168](https://github.com/thoth-pub/thoth/issues/168) - Warn users when editing a contributor or a funder that is linked to a work
  - [#185](https://github.com/thoth-pub/thoth/issues/185) - Allow resetting user passwords through CLI
  - Allow creating publisher accounts through CLI

### Fixed
  - [#181](https://github.com/thoth-pub/thoth/issues/181) - Enforce numeric values for issue ordinal

## [[0.2.13]](https://github.com/thoth-pub/thoth/releases/tag/v0.2.13) - 2021-01-14
### Changed
  - Update API URL in docker github action
  - Remove staging tag in docker github action

## [[0.2.12]](https://github.com/thoth-pub/thoth/releases/tag/v0.2.12) - 2021-01-12
### Changed
  - [#153](https://github.com/thoth-pub/thoth/issues/153) - Implement created and updated dates to each structure

## [[0.2.11]](https://github.com/thoth-pub/thoth/releases/tag/v0.2.11) - 2021-01-06
### Changed
  - [#151](https://github.com/thoth-pub/thoth/issues/151) - Make browser prompt user to save Onix XML to file
  - [#143](https://github.com/thoth-pub/thoth/issues/143) - Start using Github Actions instead of Travis

### Added
  - [#121](https://github.com/thoth-pub/thoth/issues/121) - Add created and updated dates to each table

## [[0.2.10]](https://github.com/thoth-pub/thoth/releases/tag/v0.2.10) - 2021-01-04
### Changed
  - [#127](https://github.com/thoth-pub/thoth/issues/127) - Do not exit main entity edit pages upon saving
  - [#147](https://github.com/thoth-pub/thoth/issues/147) - Remove subject code validation for non open subject headings

## [[0.2.9]](https://github.com/thoth-pub/thoth/releases/tag/v0.2.9) - 2020-11-24
### Changed
  - Hide creative commons icon when license is unset in APP catalogue

### Added
  - Display book cover placeholder when cover URL is unset
  - Status tags to APP catalogue

## [[0.2.8]](https://github.com/thoth-pub/thoth/releases/tag/v0.2.8) - 2020-11-23
### Changed
  - Upgrade fontawesome to v5.4.0

### Added
  - Information banner to APP homepage
  - New BISAC codes

## [[0.2.7]](https://github.com/thoth-pub/thoth/releases/tag/v0.2.7) - 2020-11-19
### Changed
  - [#118](https://github.com/thoth-pub/thoth/issues/118) - Ensure empty data is sent as null not as empty strings
  - [#131](https://github.com/thoth-pub/thoth/issues/131) - Moved forms with relationships outside main object form

## [[0.2.6]](https://github.com/thoth-pub/thoth/releases/tag/v0.2.6) - 2020-11-13
### Changed
  - Fix pricing functionality ommitted in previous release

## [[0.2.5]](https://github.com/thoth-pub/thoth/releases/tag/v0.2.5) - 2020-11-13
### Added
  - New BISAC codes

## [[0.2.4]](https://github.com/thoth-pub/thoth/releases/tag/v0.2.4) - 2020-11-10
### Added
  - Implemented pricing CRUD in APP

## [[0.2.3]](https://github.com/thoth-pub/thoth/releases/tag/v0.2.3) - 2020-11-06
### Added
  - Implemented pagination in all admin components
  - Implemented pagination in catalogue

## [[0.2.2]](https://github.com/thoth-pub/thoth/releases/tag/v0.2.2) - 2020-11-03
### Changed
  - Set `THOTH_API` on build via docker

## [[0.2.1]](https://github.com/thoth-pub/thoth/releases/tag/v0.2.1) - 2020-11-02
### Changed
  - Redirect to relevant routes upon save and create actions in APP

### Added
  - Delete functionality in all APP objects

## [[0.2.0]](https://github.com/thoth-pub/thoth/releases/tag/v0.2.0) - 2020-10-23
### Changed
  - [#38](https://github.com/thoth-pub/thoth/issues/38) - Split client and server
  - [#98](https://github.com/thoth-pub/thoth/issues/98) - Streamline Thoth logo

### Added
  - [#97](https://github.com/thoth-pub/thoth/issues/97), [#39](https://github.com/thoth-pub/thoth/issues/39), [#41](https://github.com/thoth-pub/thoth/issues/41) - Implement WASM frontend with Yew
  - [#40](https://github.com/thoth-pub/thoth/issues/40) - Implement API authentication

## [[0.1.10]](https://github.com/thoth-pub/thoth/releases/tag/v0.1.10) - 2020-06-03
### Changed
  - Roadmap button in index catalogue

## [[0.1.9]](https://github.com/thoth-pub/thoth/releases/tag/v0.1.9) - 2020-06-03
### Added
  - Roadmap document

## [[0.1.8]](https://github.com/thoth-pub/thoth/releases/tag/v0.1.8) - 2020-06-02
### Changed
  - New design for the index catalogue

## [[0.1.7]](https://github.com/thoth-pub/thoth/releases/tag/v0.1.7) - 2020-03-27
### Changed
  - [#35](https://github.com/thoth-pub/thoth/issues/35) - Fix date format and lack in ONIX sender header
  - Add place of publication to ONIX file
  - Use code 03 (description) instead of 30 (abstract) in OAPEN ONIX

## [[0.1.6]](https://github.com/thoth-pub/thoth/releases/tag/v0.1.6) - 2020-03-26
### Changed
  - Fix incompatibilities with OAPEN ONIX parser
  - Map ONIX parameter to UUID directly, instead of converting afterwards
  - Normalise server route definitions

## [[0.1.5]](https://github.com/thoth-pub/thoth/releases/tag/v0.1.5) - 2020-03-25
### Changed
  - Load assets statically

## [[0.1.4]](https://github.com/thoth-pub/thoth/releases/tag/v0.1.4) - 2020-03-24
### Changed
  - "/" now renders its own page, instead of redirecting to "/graphiql"
  - [#27](https://github.com/thoth-pub/thoth/issues/27) - Produce an OAPEN compatible ONIX file

### Added
  - [#26](https://github.com/thoth-pub/thoth/issues/26) - Create an endpoint to allow generating ONIX streams from "/onix/{workId}"

### Removed
  - Dropped support for creating ONIX from binary

## [[0.1.3]](https://github.com/thoth-pub/thoth/releases/tag/v0.1.3) - 2020-03-16
### Changed
  - Pin compiler's docker image to a specific version (best practice)
  - Use COPY instead of ADD for directories in Dockerfile (best practice)
  - [#24](https://github.com/thoth-pub/thoth/issues/24) - Implemented rust style guidelines

### Added
  - [#23](https://github.com/thoth-pub/thoth/issues/23) - Redirect "/" to "/graphiql"
  - [#18](https://github.com/thoth-pub/thoth/issues/18) - Create ThothError structure to start catching all other types of errors
  - [#24](https://github.com/thoth-pub/thoth/issues/24) - Enforce rust style guidelines using husky (pre-push hook) and travis
  - [#17](https://github.com/thoth-pub/thoth/issues/17) - Allow producing a proto ONIX file from the binary

## [[0.1.2]](https://github.com/thoth-pub/thoth/releases/tag/v0.1.2) - 2020-03-03
### Changed
  - [#10](https://github.com/thoth-pub/thoth/issues/10) - Port exposing is handled in Dockerfile instead of docker-compose
  - [#16](https://github.com/thoth-pub/thoth/issues/16) - Moved server start function from binary to library
  - [#9](https://github.com/thoth-pub/thoth/issues/9) - Docker image is now compiled statically

### Added
  - [#13](https://github.com/thoth-pub/thoth/issues/13) - Added limit and offset arguments to all queries
  - [#13](https://github.com/thoth-pub/thoth/issues/13) - Added default order by clauses to all queries
  - [#15](https://github.com/thoth-pub/thoth/issues/15) - Implemented GraphQL errors for diesel errors
  - [#13](https://github.com/thoth-pub/thoth/issues/13) - Added filter arguments for publishers and works queries

## [[0.1.1]](https://github.com/thoth-pub/thoth/releases/tag/v0.1.1) - 2020-02-27
### Changed
  - Improved Dockerfile to allow running database migrations at run time

### Added
  - Implemented imprints for publisher graphql object
  - [#6](https://github.com/thoth-pub/thoth/issues/6) - Added subcommands to main binary to allow running embedded migrations without having to install diesel\_cli
  - Automatic publication to crates.io

## [[0.1.0]](https://github.com/thoth-pub/thoth/releases/tag/v0.1.0) - 2020-02-21
### Added
  - Database migrations
  - GraphQL handlers implementing the thoth schema<|MERGE_RESOLUTION|>--- conflicted
+++ resolved
@@ -11,9 +11,6 @@
   - [616](https://github.com/thoth-pub/thoth/pull/616) - Upgrade `time` to v0.3.36
   - [616](https://github.com/thoth-pub/thoth/pull/616) - Upgrade `actix-web` to v4.8
   - [616](https://github.com/thoth-pub/thoth/pull/616) - Upgrade `openssl` to v0.10.66
-<<<<<<< HEAD
-  - [617](https://github.com/thoth-pub/thoth/issues/617) - Update publication types to include audiobook formats (MP3 and WAV)
-=======
   - [586](https://github.com/thoth-pub/thoth/issues/586) - Upgrade `juniper` to v0.16.1
   - [586](https://github.com/thoth-pub/thoth/issues/586) - Upgrade `uuid` to v1.10.0
   - [586](https://github.com/thoth-pub/thoth/issues/586) - Upgrade `graphql_client` to v0.14.0
@@ -21,7 +18,7 @@
   - [586](https://github.com/thoth-pub/thoth/issues/586) - Upgrade `trunk` to v0.20.3
   - [586](https://github.com/thoth-pub/thoth/issues/586) - Upgrade `wasm-bindgen` to v0.2.93
   - [586](https://github.com/thoth-pub/thoth/issues/586) - Upgrade rust to `1.80.1` in production and development `Dockerfile`
->>>>>>> d32a1418
+  - [617](https://github.com/thoth-pub/thoth/issues/617) - Update publication types to include audiobook formats (MP3 and WAV)
 
 ### Fixed
   - [610](https://github.com/thoth-pub/thoth/issues/610) - Update <WebsiteRole> code for Work Landing Page in all ONIX exports from "01" (Publisher’s corporate website) to "02" (Publisher’s website for a specified work).
