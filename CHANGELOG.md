# Changelog
All notable changes to thoth will be documented in this file.

The format is based on [Keep a Changelog](https://keepachangelog.com/en/1.0.0/),
and this project adheres to [Semantic Versioning](https://semver.org/spec/v2.0.0.html).

## [Unreleased]
### Added
<<<<<<< HEAD
  - [595](https://github.com/thoth-pub/thoth/issues/595) - Add a new `Superseded` work status to replace Out of Print for older editions of Works. Require a withdrawn from sale date for Superseded works.
  - [582](https://github.com/thoth-pub/thoth/issues/582) - Add Crossmark metadata in Crossref DOI deposit when a Crossmark policy is present in the publisher record. Add Crossmark update new_edition metadata when a book is replaced by a new edition, and withdrawal metadata when a book is withdrawn from sale.

=======
  - [574](https://github.com/thoth-pub/thoth/issues/574) - Add descriptions to all remaining items in schema

### Fixed
  - [548](https://github.com/thoth-pub/thoth/issues/548) - Prevent users from deleting contributors/institutions which are linked to works by other publishers

### Changed
  - [623](https://github.com/thoth-pub/thoth/pull/623) - Convert connection pool errors (`r2d2::Error`) to `ThothError`

## [[0.12.8]](https://github.com/thoth-pub/thoth/releases/tag/v0.12.8) - 2024-09-03
### Fixed
  - [622](https://github.com/thoth-pub/thoth/pull/622) - Fix bug where list of contributors in New/Edit Contribution form was truncated

## [[0.12.7]](https://github.com/thoth-pub/thoth/releases/tag/v0.12.7) - 2024-08-28
>>>>>>> 5e73182a
### Changed
  - [595](https://github.com/thoth-pub/thoth/issues/595) - Remove infrequently used and unused work statuses (unspecified, no longer our product, out of stock indefinitely, out of print, inactive, unknown, remaindered, recalled). Require a publication date for active, withdrawn from sale, and superseded works in Thoth.
  - [538](https://github.com/thoth-pub/thoth/issues/538) - Update Project MUSE ONIX 3.0 export to reflect new specifications provided by Project MUSE.
  - [616](https://github.com/thoth-pub/thoth/pull/616) - Removed unused constant to comply with [`rustc 1.80.0`](https://github.com/rust-lang/rust/releases/tag/1.80.0)
  - [616](https://github.com/thoth-pub/thoth/pull/616) - Upgrade `time` to v0.3.36
  - [616](https://github.com/thoth-pub/thoth/pull/616), [621](https://github.com/thoth-pub/thoth/pull/621) - Upgrade `actix-web` to v4.9
  - [616](https://github.com/thoth-pub/thoth/pull/616) - Upgrade `openssl` to v0.10.66
  - [586](https://github.com/thoth-pub/thoth/issues/586) - Upgrade `juniper` to v0.16.1
  - [586](https://github.com/thoth-pub/thoth/issues/586) - Upgrade `uuid` to v1.10.0
  - [586](https://github.com/thoth-pub/thoth/issues/586) - Upgrade `graphql_client` to v0.14.0
  - [586](https://github.com/thoth-pub/thoth/issues/586) - Upgrade `chrono` to v0.4.38
  - [586](https://github.com/thoth-pub/thoth/issues/586) - Upgrade `trunk` to v0.20.3
  - [586](https://github.com/thoth-pub/thoth/issues/586) - Upgrade `wasm-bindgen` to v0.2.93
  - [586](https://github.com/thoth-pub/thoth/issues/586) - Upgrade rust to `1.80.1` in production and development `Dockerfile`
  - [621](https://github.com/thoth-pub/thoth/pull/621) - Upgrade `clap` to v4.5.16
  - [621](https://github.com/thoth-pub/thoth/pull/621) - Upgrade `env_logger` to v0.11.5
  - [621](https://github.com/thoth-pub/thoth/pull/621) - Upgrade `futures` to v0.3.30
  - [621](https://github.com/thoth-pub/thoth/pull/621) - Upgrade `jsonwebtoken` to v9.3.0
  - [621](https://github.com/thoth-pub/thoth/pull/621) - Upgrade `lazy_static` to v1.5.0
  - [621](https://github.com/thoth-pub/thoth/pull/621) - Upgrade `regex` to v1.10.6
  - [621](https://github.com/thoth-pub/thoth/pull/621) - Upgrade `strum` to v0.26.3
  - [621](https://github.com/thoth-pub/thoth/pull/621) - Upgrade `anyhow` to v1.0.86
  - [621](https://github.com/thoth-pub/thoth/pull/621) - Upgrade `thiserror` to v1.0.63
  - [621](https://github.com/thoth-pub/thoth/pull/621) - Upgrade `semver` to v1.0.23
  - [621](https://github.com/thoth-pub/thoth/pull/621) - Replace deprecated diesel macro `sql_function` with `define_sql_function`
  - [617](https://github.com/thoth-pub/thoth/issues/617) - Update publication types to include audiobook formats (MP3 and WAV)

### Fixed
  - [610](https://github.com/thoth-pub/thoth/issues/610) - Update <WebsiteRole> code for Work Landing Page in all ONIX exports from "01" (Publisher’s corporate website) to "02" (Publisher’s website for a specified work).

### Security
  - [621](https://github.com/thoth-pub/thoth/pull/621) - Upgrade `diesel` to v2.2.3
  - [621](https://github.com/thoth-pub/thoth/pull/621) - Upgrade `diesel-derive-newtype` to v2.1.2
  - [621](https://github.com/thoth-pub/thoth/pull/621) - Upgrade `diesel_migrations` to v2.2.0

## [[0.12.6]](https://github.com/thoth-pub/thoth/releases/tag/v0.12.6) - 2024-06-17
### Fixed
  - [#513](https://github.com/thoth-pub/thoth/issues/513) - Expand DOI regex to include `+`, `[`, and `]`

### Changed
  - [607](https://github.com/thoth-pub/thoth/pull/607) - Upgrade rust to `1.79.0` in production and development `Dockerfile`

### Added
  - [607](https://github.com/thoth-pub/thoth/pull/607) - Add caching steps to Github actions

## [[0.12.5]](https://github.com/thoth-pub/thoth/releases/tag/v0.12.5) - 2024-05-07
### Changed
  - [601](https://github.com/thoth-pub/thoth/pull/601) - Upgrade rust to `1.78.0` in production and development `Dockerfile`
  - [601](https://github.com/thoth-pub/thoth/pull/601) - Upgrade `trunk` to v0.20.0
  - [601](https://github.com/thoth-pub/thoth/pull/601) - Added `-vv` option to build command in Makefile and GitHub actions

## [[0.12.4]](https://github.com/thoth-pub/thoth/releases/tag/v0.12.4) - 2024-04-30
### Changed
  - [545](https://github.com/thoth-pub/thoth/issues/545) - Add Zenodo as a location platform

## [[0.12.3]](https://github.com/thoth-pub/thoth/releases/tag/v0.12.3) - 2024-04-26
### Added
  - [583](https://github.com/thoth-pub/thoth/issues/583) - Add new field, Permanently Withdrawn Date, to Work for Out-of-print or Withdrawn from Sale Works.

### Fixed
  - [597](https://github.com/thoth-pub/thoth/issues/597) - Graphiql not working in chrome and safari

### Changed
 - [218](https://github.com/thoth-pub/thoth/issues/218) - Make series ISSN optional

## [[0.12.2]](https://github.com/thoth-pub/thoth/releases/tag/v0.12.2) - 2024-04-16
### Added
  - [581](https://github.com/thoth-pub/thoth/issues/581) - Add crossmark policy DOI to imprint record

### Changed
  - [591](https://github.com/thoth-pub/thoth/pull/591) - Upgrade rust to `1.77.2` in production and development `Dockerfile`
  - [591](https://github.com/thoth-pub/thoth/pull/591) - Added favicons to export API and GraphQL API docs
  - [591](https://github.com/thoth-pub/thoth/pull/591) - Replaced static logo files with CDN paths
  - [591](https://github.com/thoth-pub/thoth/pull/591) - Moved thoth CSS to root directory in thoth-app
  - [591](https://github.com/thoth-pub/thoth/pull/591) - Replace unnecessary pageloader CSS with an actual loader
  - [591](https://github.com/thoth-pub/thoth/pull/591) - Apply Thoth theming to rapidocs
  - [591](https://github.com/thoth-pub/thoth/pull/591) - Upgrade `graphiql` to v3.2
  - [591](https://github.com/thoth-pub/thoth/pull/591) - Upgrade `trunk` to v0.19.2
  - [591](https://github.com/thoth-pub/thoth/pull/591) - Upgrade `wasm-bindgen` to v0.2.92

### Fixed
  - [591](https://github.com/thoth-pub/thoth/pull/591) - Replaced broken logo URL in export API docs

## [[0.12.1]](https://github.com/thoth-pub/thoth/releases/tag/v0.12.1) - 2024-04-8
### Fixed
  - [589](https://github.com/thoth-pub/thoth/issues/589) - Truncation of `short_abstract` in Thoth ONIX results in Invalid UTF-8 sequences

## [[0.12.0]](https://github.com/thoth-pub/thoth/releases/tag/v0.12.0) - 2024-03-14
### Removed
  - [549](https://github.com/thoth-pub/thoth/pull/549) - Deprecate public-facing pages in Thoth APP in favour of a separate, standalone, website

### Added
  - [549](https://github.com/thoth-pub/thoth/pull/549) - Build and push staging docker images on pull requests

### Changed
 - [549](https://github.com/thoth-pub/thoth/pull/549) - Upgrade GitHub actions dependencies (`docker/setup-qemu-action@v3`, `docker/setup-buildx-action@v3`, `docker/login-action@v3`, `docker/build-push-action@v5`, `actions/checkout@v4`, `actions/setup-node@v4`)

## [[0.11.18]](https://github.com/thoth-pub/thoth/releases/tag/v0.11.18) - 2024-03-07
### Added
  - [441](https://github.com/thoth-pub/thoth/issues/441) - Implement ONIX 3.0 "Thoth" specification (i.e. complete record reflecting full data model)
  - [401](https://github.com/thoth-pub/thoth/issues/401) - Add BDS Live to list of supported platforms for JSTOR ONIX output

### Fixed
  - [475](https://github.com/thoth-pub/thoth/issues/475) - Add seconds to timestamp for Crossref metadata output
  - [571](https://github.com/thoth-pub/thoth/issues/571) - Fix overlapping URL text for Locations in Thoth Admin panel on website in Safari and Chromium browsers

### Changed
 - [578](https://github.com/thoth-pub/thoth/pull/578) - Upgrade `actix-identity` to v0.7.1
 - [578](https://github.com/thoth-pub/thoth/pull/578) - Upgrade `actix-session` to v0.9.0

### Security
  - [572](https://github.com/thoth-pub/thoth/pull/572) - Upgrade `mio` to v0.8.11

## [[0.11.17]](https://github.com/thoth-pub/thoth/releases/tag/v0.11.17) - 2024-02-29
### Changed
  - [568](https://github.com/thoth-pub/thoth/issues/568) - Allow building `thoth-app` directly from cargo, using a build script in `thoth-app-server`
  - [569](https://github.com/thoth-pub/thoth/pull/569) - Build `thoth-app` with `trunk, instead of `wasm-pack`
  - [569](https://github.com/thoth-pub/thoth/pull/569) - Optionally load `thoth-export-server` env variables from `.env` at build time
  - [569](https://github.com/thoth-pub/thoth/pull/569) - Optionally load `thoth-app` env variables from `.env` at build time
  - [569](https://github.com/thoth-pub/thoth/pull/569) - Upgrade `jsonwebtoken` to v9.2.0
  - [569](https://github.com/thoth-pub/thoth/pull/569) - Mark `jsonwebtoken` as an optional dependency, built with the `backend` feature
  - [569](https://github.com/thoth-pub/thoth/pull/569) - Upgrade `env\_logger` to v0.11.2
  - [569](https://github.com/thoth-pub/thoth/pull/569) - Upgrade `semver` to v1.0.22
  - [569](https://github.com/thoth-pub/thoth/pull/569) - Upgrade `gloo-storage` to v0.3.0
  - [569](https://github.com/thoth-pub/thoth/pull/569) - Upgrade `gloo-timers` to v0.3.0
  - [569](https://github.com/thoth-pub/thoth/pull/569) - Upgrade `strum` to v0.26.1
  - [569](https://github.com/thoth-pub/thoth/pull/569) - Upgrade`reqwest-retry` to v0.3.0
  - [499](https://github.com/thoth-pub/thoth/issues/499) - Default main\_contribution to true

### Fixed
  - [564](https://github.com/thoth-pub/thoth/issues/564) - Fix error in BibTeX not outputting editors in work types other than edited volume
  - [447](https://github.com/thoth-pub/thoth/issues/447) - Prevents Google Books Onix3 format output from Export API if Thoth record doesn't contain at least one BIC, BISAC or LCC subject code
  - [404](https://github.com/thoth-pub/thoth/issues/404) - Prevents JSTOR Onix3 format output from Export API if Thoth record doesn't contain at least one BISAC subject code

### Security
  - [569](https://github.com/thoth-pub/thoth/pull/569) - Upgrade `actix-web` to v4.5.1
  - [569](https://github.com/thoth-pub/thoth/pull/569) - Upgrade `tempfile` to v3.10.1
  - [569](https://github.com/thoth-pub/thoth/pull/569) - Upgrade `openssl` to v0.10.64
  - [569](https://github.com/thoth-pub/thoth/pull/569) - Upgrade `serde\_yaml` to v0.9.25

## [[0.11.16]](https://github.com/thoth-pub/thoth/releases/tag/v0.11.16) - 2024-02-19
### Changed
  - [561](https://github.com/thoth-pub/thoth/issues/561) - Add "Publisher Website" as a location platform
  - [553](https://github.com/thoth-pub/thoth/pull/553) - Upgrade rust to `1.76.0` in production and development `Dockerfile`
  - [305](https://github.com/thoth-pub/thoth/issues/305) - Update rust edition to 2021
  - [555](https://github.com/thoth-pub/thoth/pull/555) - Remove thoth-client's schema.json with auto-generated GraphQL schema language file on compilation

### Added
  - [244](https://github.com/thoth-pub/thoth/issues/244) - Expose GraphQL schema file in /schema.graphql
  - [503](https://github.com/thoth-pub/thoth/issues/503) - Allow reverting migrations in the CLI and check that migrations can be reverted in run-migration github action
  - [557](https://github.com/thoth-pub/thoth/pull/557) - Added github action to chech that the changelog has been updated on PRs

## [[0.11.15]](https://github.com/thoth-pub/thoth/releases/tag/v0.11.15) - 2024-01-18
### Changed
  - [536](https://github.com/thoth-pub/thoth/issues/536) - Rename "SciELO" location platform to "SciELO Books"

## [[0.11.14]](https://github.com/thoth-pub/thoth/releases/tag/v0.11.14) - 2024-01-18
### Changed
  - [#467](https://github.com/thoth-pub/thoth/issues/467), [#403](https://github.com/thoth-pub/thoth/issues/403), [#536](https://github.com/thoth-pub/thoth/issues/536) - Expand the list of location platforms with: GoogleBooks, InternetArchive, ScienceOpen, and Scielo
  - [526](https://github.com/thoth-pub/thoth/issues/526) - Added Brendan to About page

## [[0.11.13]](https://github.com/thoth-pub/thoth/releases/tag/v0.11.13) - 2024-01-08
### Changed
  - Upgrade rust to `1.75.0` in production and development `Dockerfile`
  - Upgrade `juniper` to v0.15.12
  - Upgrade `actix-web` to v4.4.1
  - Upgrade `actix-cors` to v0.7.0
  - Increase size of URL columns in locations component

### Fixed
  - [531](https://github.com/thoth-pub/thoth/pull/531) - Fix bug where New Publication form for Chapter could have an ISBN pre-populated but greyed out

## [[0.11.12]](https://github.com/thoth-pub/thoth/releases/tag/v0.11.12) - 2023-12-20
### Fixed
  - [530](https://github.com/thoth-pub/thoth/pull/530) - Fix pagination offset calculation in export API
  - [530](https://github.com/thoth-pub/thoth/pull/530) - Do not allow to create more than one price in the same currency for the same publication

## [[0.11.11]](https://github.com/thoth-pub/thoth/releases/tag/v0.11.11) - 2023-12-19
### Changed
  - Upgrade rust to `1.74.1` in production and development `Dockerfile`
  - Upgrade build dependencies (npm `v10.2.5`, node `v20.10.0` and rollup `v4.9.1`) in production and development `Dockerfile`

## [[0.11.10]](https://github.com/thoth-pub/thoth/releases/tag/v0.11.10) - 2023-11-27
### Fixed
  - [524](https://github.com/thoth-pub/thoth/pull/524) - Bibliography note not being retrieved on work page

## [[0.11.9]](https://github.com/thoth-pub/thoth/releases/tag/v0.11.9) - 2023-11-22
### Changed
  - Upgrade rust to `1.74.0` in production and development `Dockerfile`
  - Upgrade `xml-rs` to v0.8.19
  - Upgrade `clap` to v4.4.7
  - Upgrade `dialoguer` to v0.11.0
  - Upgrade `futures` to v0.3.29
  - Upgrade `regex` to v1.10.2
  - Upgrade `diesel` to v2.1.3
  - Upgrade `csv` to v1.3.0
  - Upgrade `reqwest-middleware` to v0.2.4
  - [522](https://github.com/thoth-pub/thoth/pull/522) - Improve MARC records with further recommendations

## [[0.11.8]](https://github.com/thoth-pub/thoth/releases/tag/v0.11.8) - 2023-10-31
### Changed
  - Upgrade rust to `1.73.0` in production and development `Dockerfile`
  - Upgrade build dependencies (npm `v10.2.0`, node `v18.18.2`, n `v9.2.0` and rollup `v4.1.4`) in production and development `Dockerfile`
  - [519](https://github.com/thoth-pub/thoth/issues/519) - Update ProQuest Ebrary (Ebook Central) ONIX output pricing

## [[0.11.7]](https://github.com/thoth-pub/thoth/releases/tag/v0.11.7) - 2023-10-02
### Changed
  - [508](https://github.com/thoth-pub/thoth/pull/508) - Improve MARC records with recommendations
  - Upgrade `actix-identity` to v0.6.0
  - Upgrade `actix-session` to v0.8.0
  - Upgrade `chrono` to v0.4.31
  - Upgrade `marc` to v3.1.1

### Fixed
  - [#513](https://github.com/thoth-pub/thoth/issues/513) - Expand DOI regex to include angle brackets

## [[0.11.6]](https://github.com/thoth-pub/thoth/releases/tag/v0.11.6) - 2023-09-08
### Security
  - Upgrade `chrono` to v0.4.30

## [[0.11.5]](https://github.com/thoth-pub/thoth/releases/tag/v0.11.5) - 2023-09-05
### Security
  - Upgrade `actix-web` to v4.4.0
  - Upgrade `tempfile` to v3.8.0

### Changed
  - Upgrade `diesel` to v2.1.1
  - Upgrade `diesel-derive-enum` to v2.1.0
  - Upgrade `diesel-derive-newtype` to v2.1.0
  - Upgrade `diesel_migrations` to v2.1.0
  - Upgrade `rand` to v0.8.5
  - Upgrade `juniper` to v0.15.11
  - Upgrade `strum` to v0.25.0
  - Upgrade `paperclip` to v0.8.1
  - Upgrade `graphql_client` to v0.13.0
  - Upgrade `reqwest-middleware` to v0.2.3
  - Upgrade `reqwest-retry` to v0.2.3
  - Upgrade `actix-identity` to v0.5.2 and added `actix-session` v0.7.2
  - Upgrade `dialoguer` to v0.10.4
  - Upgrade `futures` to v0.3.28
  - Upgrade `regex` to v1.9.5
  - Upgrade `jsonwebtoken` to v8.3.0
  - Upgrade `csv` to v1.2.2
  - Upgrade `xml-rs` to v0.8.17
  - Upgrade `log` to v0.4.20
  - Upgrade `clap` to v4.4.2
  - Short version of host command is now `-H` instead of `-h` in CLI

## [[0.11.4]](https://github.com/thoth-pub/thoth/releases/tag/v0.11.4) - 2023-08-28
### Security
  - Upgrade `rustls-webpki` to v0.100.2

## [[0.11.3]](https://github.com/thoth-pub/thoth/releases/tag/v0.11.3) - 2023-08-28
### Fixed
  - [500](https://github.com/thoth-pub/thoth/issues/500) - Update ORCID regex

### Security
  - Upgrade `openssl` to v0.10.56
  - Upgrade `reqwest` to v0.11.20
  - Upgrade `chrono` to v0.4.26

### Changed
  - Upgrade rust to `1.72.0` in production and development `Dockerfile`
  - Upgrade build dependencies (npm `v9.8.1`, node `v18.17.1`, n `v9.1.0`, and rollup `v3.28.1`) in production and development `Dockerfile`
  - Upgrade `wasm-pack` to [v0.12.1](https://github.com/rustwasm/wasm-pack/releases/tag/v0.12.1)

### Added
  - Link to privacy policy in navbar

## [[0.11.2]](https://github.com/thoth-pub/thoth/releases/tag/v0.11.2) - 2023-06-19
### Changed
  - Upgrade `wasm-pack` to [v0.12.0](https://github.com/rustwasm/wasm-pack/releases/tag/v0.12.0)
  - Upgrade `clap` to v2.34.0

## [[0.11.1]](https://github.com/thoth-pub/thoth/releases/tag/v0.11.1) - 2023-06-15
### Added
  - Add CC0 license to MARC records

### Changed
  - Upgrade rust to `1.70.0` in production and development `Dockerfile`
  - Upgrade build dependencies (npm `v9.6.7`, node `v18.16.0` and rollup `v3.23.1`) in production and development `Dockerfile`
  - Upgrade `wasm-pack` to v0.11.1
  - Replace `marc` fork with actual crate
  - Update about page

## [[0.11.0]](https://github.com/thoth-pub/thoth/releases/tag/v0.11.0) - 2023-04-14
### Added
  - [490](https://github.com/thoth-pub/thoth/issues/490) - Generate MARC 21 markup
  - [491](https://github.com/thoth-pub/thoth/issues/491) - Generate MARC 21 XML
  - [492](https://github.com/thoth-pub/thoth/pull/492) - Add Thoth's MARC organization code to MARC records
  - [492](https://github.com/thoth-pub/thoth/pull/492) - Add ORCID IDs to MARC
  - [492](https://github.com/thoth-pub/thoth/pull/492) - Add contact details to APP

### Changed
  - [492](https://github.com/thoth-pub/thoth/pull/492) - Streamline `thoth-export-server`'s XML module

## [[0.10.0]](https://github.com/thoth-pub/thoth/releases/tag/v0.10.0) - 2023-04-03
### Added
  - [42](https://github.com/thoth-pub/thoth/issues/42) - Generate MARC 21 records
  - New `work` field `bibliography_note`

## [[0.9.18]](https://github.com/thoth-pub/thoth/releases/tag/v0.9.18) - 2023-03-27
### Security
  - Upgrade `r2d2` to v0.8.10
  - Upgrade `scheduled-thread-pool` to v0.2.7
  - Upgrade `openssl` to v0.10.48
  - Upgrade `remove_dir_all` to v0.5.3

## [[0.9.17]](https://github.com/thoth-pub/thoth/releases/tag/v0.9.17) - 2023-03-25
### Changed
  - Upgrade rust to `1.68.1` in production and development `Dockerfile`
  - Upgrade build dependencies (npm `v9.6.2`, node `v18.15.0` and rollup `v3.20.2`) in production and development `Dockerfile`
  - Upgrade `wasm-pack` to v0.11.0

## [[0.9.16]](https://github.com/thoth-pub/thoth/releases/tag/v0.9.16) - 2023-03-24
### Added
  - [#480](https://github.com/thoth-pub/thoth/pull/480) Add field to work table to track when the work or any of its relations was last updated

### Changed
  - Removed manual character checks and derivable defaults to comply with [`rustc 1.68.0`](https://github.com/rust-lang/rust/releases/tag/1.68.0)
  - [484](https://github.com/thoth-pub/thoth/pull/484) GraphQL queries: support filtering on multiple enum variants for work status and language relation, and add filtering for works last updated before/after a specified timestamp

## [[0.9.15]](https://github.com/thoth-pub/thoth/releases/tag/v0.9.15) - 2023-03-01
### Fixed
  - Issue adding institutions in previous release

## [[0.9.14]](https://github.com/thoth-pub/thoth/releases/tag/v0.9.14) - 2023-03-01
### Changed
  - Upgrade `openssl-src` to v111.25.0
  - Upgrade `bumpalo` to v3.12.0

### Fixed
  - [#326](https://github.com/thoth-pub/thoth/issues/326) - Debounce search queries

## [[0.9.13]](https://github.com/thoth-pub/thoth/releases/tag/v0.9.13) - 2023-02-21
### Changed
  - Input actix keep alive via CLI arguments
  - Implement a failed request retry policy in client

## [[0.9.12]](https://github.com/thoth-pub/thoth/releases/tag/v0.9.12) - 2023-02-17
### Changed
  - Reduce number of concurrent requests

## [[0.9.11]](https://github.com/thoth-pub/thoth/releases/tag/v0.9.11) - 2023-02-17
### Changed
  - Upgrade rust to `1.67.1` in production and development `Dockerfile`
  - Upgrade build dependencies (npm `v9.5.0`, node `v18.14.1` and rollup `v3.15.0`) in production and development `Dockerfile`

## [[0.9.10]](https://github.com/thoth-pub/thoth/releases/tag/v0.9.10) - 2023-02-17
### Changed
  - Include `limit` and `offset` in `thoth-client`'s works query
  - Paginate `get_works` requests in export API using concurrent requests
  - Input number of actix workers via CLI arguments

### Added
  - Work count query to `thoth-client`

## [[0.9.9]](https://github.com/thoth-pub/thoth/releases/tag/v0.9.9) - 2023-02-16
### Changed
  - Upgrade `actix-web` to v4.3.0
  - Upgrade `actix-cors` to v0.6.4
  - Upgrade `env_logger` to v0.10.0
  - Upgrade `jsonwebtoken` to v8.2.0
  - Upgrade `strum` to v0.24.1
  - Output real IP address in actix logs

## [[0.9.8]](https://github.com/thoth-pub/thoth/releases/tag/v0.9.8) - 2023-02-14
### Changed
  - Replace generic error with actual message when migrations fail
  - Upgrade node and rollup in github actions

### Added
  - Github action to check that all migrations run successfully
  - About page with organisation information

## [[0.9.7]](https://github.com/thoth-pub/thoth/releases/tag/v0.9.7) - 2023-02-02
### Fixed
  - Correct wrong fields used in `0.9.6` migration

## [[0.9.6]](https://github.com/thoth-pub/thoth/releases/tag/v0.9.6) - 2023-01-31
### Changed
  - Use inlined syntax in format strings to comply with [`rustc 1.67.0`](https://github.com/rust-lang/rust/releases/tag/1.67.0)
  - Upgrade rust to `1.67.0` in production and development `Dockerfile`
  - Upgrade build dependencies (npm `v9.4.0`, node `v18.13.0` and rollup `v3.12.0`) in production and development `Dockerfile`
  - [#457](https://github.com/thoth-pub/thoth/issues/457) - Upgrade `juniper` to v0.15.10
  - Upgrade `diesel` to v2.0.2
  - Upgrade `uuid` to v0.8.2
  - Upgrade `paperclip` to v0.8.0
  - Upgrade `graphql_client` to v0.12.0
  - Upgrade `chrono` to v0.4.23

### Fixed
  - [#469](https://github.com/thoth-pub/thoth/issues/469) - Expand DOI regex to include square brackets

## [[0.9.5]](https://github.com/thoth-pub/thoth/releases/tag/v0.9.5) - 2023-01-17
### Changed
  - Upgrade rust to `1.66.0` in production and development `Dockerfile`
  - Upgrade build dependencies (npm `v9.2.0`, n `v9.0.1`, node `v18.12.1` and rollup `v3.7.4`) in production and development `Dockerfile`

### Fixed
  - [#463](https://github.com/thoth-pub/thoth/issues/463) - Update Thema codes to v1.5

## [[0.9.4]](https://github.com/thoth-pub/thoth/releases/tag/v0.9.4) - 2022-12-05
### Added
  - [#414](https://github.com/thoth-pub/thoth/pull/414) - Synchronise chapters' `work_status` and `publication_date` with parent's upon parent's update

## [[0.9.3]](https://github.com/thoth-pub/thoth/releases/tag/v0.9.3) - 2022-11-21
### Added
  - [#456](https://github.com/thoth-pub/thoth/pull/456) - Implement JSON output format

### Changed
  - [#455](https://github.com/thoth-pub/thoth/pull/455) - Extend CSV output format to include all available fields

## [[0.9.2]](https://github.com/thoth-pub/thoth/releases/tag/v0.9.2) - 2022-11-01
### Changed
  - [#396](https://github.com/thoth-pub/thoth/pull/396) - Expand the list of contribution types with: SoftwareBy, ResearchBy, ContributionsBy, Indexer
  - [#451](https://github.com/thoth-pub/thoth/pull/451) - Output both short and long abstracts in Crossref DOI deposit

## [[0.9.1]](https://github.com/thoth-pub/thoth/releases/tag/v0.9.1) - 2022-10-27
### Changed
  - [#449](https://github.com/thoth-pub/thoth/pull/449) - Update EBSCO Host ONIX price type code

## [[0.9.0]](https://github.com/thoth-pub/thoth/releases/tag/v0.9.0) - 2022-10-24
### Added
  - [#333](https://github.com/thoth-pub/thoth/issues/333) - Add references to schema
  - Output references in Crossref DOI deposit
  - [#444](https://github.com/thoth-pub/thoth/issues/444) - Output abstracts in Crossref DOI deposit
  - [#443](https://github.com/thoth-pub/thoth/issues/443) - Output affiliations in Crossref DOI deposit
  - [#446](https://github.com/thoth-pub/thoth/issues/446) - Output fundings in Crossref DOI deposit

### Changed
  - Simplify syntax in CRUD methods

## [[0.8.11]](https://github.com/thoth-pub/thoth/releases/tag/v0.8.11) - 2022-10-07
### Changed
  - [#298](https://github.com/thoth-pub/thoth/issues/298) - Make database constraint errors more user-friendly in API output and APP notifications
  - Replaced docker musl image (no longer maintained) with official images, installing requirements needed for static compilation

## [[0.8.10]](https://github.com/thoth-pub/thoth/releases/tag/v0.8.10) - 2022-09-30
  - [#438](https://github.com/thoth-pub/thoth/issues/438) - Allow specifying query parameters based on the requested specification
  - Upgrade rust to `1.64.0` in development `Dockerfile`

## [[0.8.9]](https://github.com/thoth-pub/thoth/releases/tag/v0.8.9) - 2022-09-21
### Added
  - [#426](https://github.com/thoth-pub/thoth/issues/426) - Add ProQuest Ebrary ONIX 2.1 specification
  - [#420](https://github.com/thoth-pub/thoth/issues/420) - Add RNIB Bookshare to the list of supported platforms for ONIX 2.1
  - [#423](https://github.com/thoth-pub/thoth/issues/423) - Add a link to the Thoth user manual under "Docs" tab of navbar
  - Development workflow in docker

### Changed
  - [#429](https://github.com/thoth-pub/thoth/issues/429) - Incomplete metadata record errors are now returned as a 404 instead of 500
  - Added derives for `Eq` alongside `PartialEq` to comply with [`rustc 1.63.0`](https://github.com/rust-lang/rust/releases/tag/1.63.0)
  - Upgrade rust to `1.63.0` in development `Dockerfile`
  - Order contributions and relations by ordinal, and subjects by type and ordinal

### Fixed
  - [#425](https://github.com/thoth-pub/thoth/issues/425) - Fix typo in contribution type illustrator
  - [#424](https://github.com/thoth-pub/thoth/issues/424) - Fix inactive tag on catalogue

## [[0.8.8]](https://github.com/thoth-pub/thoth/releases/tag/v0.8.8) - 2022-08-02
### Added
  - [#389](https://github.com/thoth-pub/thoth/issues/389) - Streamline chapter (child work) creation process

### Changed
  - [#411](https://github.com/thoth-pub/thoth/issues/411) - Make `copyright_holder` optional
  - [#393](https://github.com/thoth-pub/thoth/issues/393) - Use en-dash in `page_interval` instead of hyphen
  - Ignore `extra_unused_lifetimes` warning until [clippy's fix](https://github.com/rust-lang/rust-clippy/issues/9014) for the false positive is live
  - Split build, test, and lint workflow job into separate jobs

## [[0.8.7]](https://github.com/thoth-pub/thoth/releases/tag/v0.8.7) - 2022-07-22
### Fixed
  - [#379](https://github.com/thoth-pub/thoth/issues/379) - Limit to 6 the number of ISBNs offered in CrossRef metadata export
  - [#388](https://github.com/thoth-pub/thoth/issues/388) - Upgrade packages flagged in Dependabot alerts

### Changed
  - [#370](https://github.com/thoth-pub/thoth/issues/370) - Upgrade Yew to v0.19

## [[0.8.6]](https://github.com/thoth-pub/thoth/releases/tag/v0.8.6) - 2022-07-01
### Added
  - [#390](https://github.com/thoth-pub/thoth/pull/390) - Implement OverDrive ONIX 3.0 specification

### Fixed
  - [#392](https://github.com/thoth-pub/thoth/issues/392) - Fix encoding of print ISBN in JSTOR ONIX output

## [[0.8.5]](https://github.com/thoth-pub/thoth/releases/tag/v0.8.5) - 2022-05-30
### Added
  - [#287](https://github.com/thoth-pub/thoth/issues/287) - Allow editing contributions (and affiliations)

### Fixed
  - [#360](https://github.com/thoth-pub/thoth/issues/360) - Prevent adding 0 as the price of a publication
  - [#376](https://github.com/thoth-pub/thoth/issues/376) - Restrict Licence field entries to URL-formatted strings

## [[0.8.4]](https://github.com/thoth-pub/thoth/releases/tag/v0.8.4) - 2022-05-11
### Added
  - [#29](https://github.com/thoth-pub/thoth/issues/29) - Implement CrossRef DOI Deposit specification
  - [#72](https://github.com/thoth-pub/thoth/issues/72) - Implement Google Books ONIX 3.0 specification

### Changed
  - [#356](https://github.com/thoth-pub/thoth/issues/356) - Upgrade actix to v4

## [[0.8.3]](https://github.com/thoth-pub/thoth/releases/tag/v0.8.3) - 2022-04-18
### Added
  - [#359](https://github.com/thoth-pub/thoth/issues/359) - Allow editing publications

## [[0.8.2]](https://github.com/thoth-pub/thoth/releases/tag/v0.8.2) - 2022-04-06
### Changed
  - Added CA certificates to docker image to allow https requests from containers

## [[0.8.1]](https://github.com/thoth-pub/thoth/releases/tag/v0.8.1) - 2022-03-11
### Added
  - [#104](https://github.com/thoth-pub/thoth/issues/104) - Implement BibTeX specification

### Changed
  - Removed unnecessary title branching logic from KBART/ONIX output formats

## [[0.8.0]](https://github.com/thoth-pub/thoth/releases/tag/v0.8.0) - 2022-03-01
### Added
  - [#341](https://github.com/thoth-pub/thoth/issues/341) - Add weight to publication

### Changed
  - Tidied verbose bools and single-character strings to comply with [`rustc 1.59.0`](https://github.com/rust-lang/rust/releases/tag/1.59.0)
  - [#300](https://github.com/thoth-pub/thoth/issues/300) - Moved width/height to Publication, added depth, improved metric/imperial display
  - Upgrade docker's base images to latest available releases

## [[0.7.2]](https://github.com/thoth-pub/thoth/releases/tag/v0.7.2) - 2022-02-08
### Changed
  - [#339](https://github.com/thoth-pub/thoth/pull/339) - Update publication types to include AZW3, DOCX and FictionBook
  - [#331](https://github.com/thoth-pub/thoth/pull/331) - Update series model to include description and CFP URL
  - Allow triggering docker action manually

### Added
  - Add code of conduct and support document to repository

## [[0.7.1]](https://github.com/thoth-pub/thoth/releases/tag/v0.7.1) - 2022-01-24
### Changed
  - Removed redundant `to_string` calls to comply with [`rustc 1.58.0`](https://github.com/rust-lang/rust/releases/tag/1.58.0)
  - [#329](https://github.com/thoth-pub/thoth/pull/329) - Update EBSCO Host ONIX pricing and contributor display logic
  - Allow building docker image manually in actions

## [[0.7.0]](https://github.com/thoth-pub/thoth/releases/tag/v0.7.0) - 2022-01-11
### Added
  - [#28](https://github.com/thoth-pub/thoth/issues/28) - Implement chapter structure
  - GraphQL queries: support filtering on multiple enum variants (e.g. work types, language codes)
  - Dashboard: display Institution stats

### Fixed
  - Issues form: typing filter string in series search box has no effect on which series are displayed

## [[0.6.1]](https://github.com/thoth-pub/thoth/releases/tag/v0.6.1) - 2021-12-13
### Changed
  - Removed redundant closures and `impl`s to comply with [`rustc 1.57.0`](https://github.com/rust-lang/rust/releases/tag/1.57.0)

### Fixed
  - [#309](https://github.com/thoth-pub/thoth/issues/309) - Update Thema codes to v1.4

## [[0.6.0]](https://github.com/thoth-pub/thoth/releases/tag/v0.6.0) - 2021-11-29
### Added
  - [#92](https://github.com/thoth-pub/thoth/issues/92) - Implement institution table, replacing funder and standardising contributor affiliations

## [[0.5.0]](https://github.com/thoth-pub/thoth/releases/tag/v0.5.0) - 2021-11-29
### Added
  - [#297](https://github.com/thoth-pub/thoth/issues/297) - Implement publication location

### Changed
  - Requirement to Number fields preventing user from entering numbers below 0 for Counts/below 1 for Editions and Ordinals, and sets Contribution Ordinal default to 1 instead of 0
  - [#299](https://github.com/thoth-pub/thoth/pull/299) - Update Project MUSE ONIX subject output logic
  - Updated if and else branches to comply with [`rustc 1.56.0`](https://github.com/rust-lang/rust/releases/tag/1.56.0)

### Fixed
  - [#292](https://github.com/thoth-pub/thoth/issues/292) - Cannot unset publication date: error when trying to clear a previously set publication date
  - [#295](https://github.com/thoth-pub/thoth/issues/295) - various subforms failing to trim strings before saving (including on mandatory fields which are checked for emptiness)
  - Factored out duplicated logic for handling optional field values, simplifying the code and reducing the likelihood of further bugs such as [#295](https://github.com/thoth-pub/thoth/issues/295) being introduced
  - Minor issue where some required fields were not marked as "required" (so empty values would be sent to the API and raise an error)
  - Issue with subforms where clicking save button bypassed field requirements (so instead of displaying a warning message such as "Please enter a number", invalid values would be sent to the API and raise an error)
  - [#310](https://github.com/thoth-pub/thoth/issues/310) - Add jstor specification to formats

## [[0.4.7]](https://github.com/thoth-pub/thoth/releases/tag/v0.4.7) - 2021-10-04
### Added
  - [#43](https://github.com/thoth-pub/thoth/issues/43), [#49](https://github.com/thoth-pub/thoth/issues/49) - Implement EBSCO Host's ONIX 2.1 specification
  - [#44](https://github.com/thoth-pub/thoth/issues/44) - Implement JSTOR's ONIX 3.0 specification
  - [#253](https://github.com/thoth-pub/thoth/issues/253) - Implement Project MUSE ONIX specification tests

### Changed
  - [#242](https://github.com/thoth-pub/thoth/issues/242) - Move API models to object-specific subdirectories
  - [#274](https://github.com/thoth-pub/thoth/issues/274) - Add width/height units to CSV specification
  - [#263](https://github.com/thoth-pub/thoth/issues/263) - Add `Doi`, `Isbn` and `Orcid` types to client schema

## [[0.4.6]](https://github.com/thoth-pub/thoth/releases/tag/v0.4.6) - 2021-09-02
### Added
  - [#88](https://github.com/thoth-pub/thoth/issues/88) - Implement KBART specification
  - [#266](https://github.com/thoth-pub/thoth/issues/266) - Delete confirmation to publications

### Changed
  - [#272](https://github.com/thoth-pub/thoth/issues/272) - Use more fields in `contributors` filtering

### Fixed
  - [#271](https://github.com/thoth-pub/thoth/issues/271) - Make filter parameter optional in `subjectCount`

## [[0.4.5]](https://github.com/thoth-pub/thoth/releases/tag/v0.4.5) - 2021-08-12
### Added
  - [#259](https://github.com/thoth-pub/thoth/issues/259) - Units selection dropdown to Work and NewWork pages, which updates the Width/Height display on change
  - [#259](https://github.com/thoth-pub/thoth/issues/259) - Local storage key to retain user's choice of units across all Work/NewWork pages
  - [#259](https://github.com/thoth-pub/thoth/issues/259) - Backend function to convert to/from database units (mm): uses 1inch = 25.4mm as conversion factor, rounds mm values to nearest mm, rounds cm values to 1 decimal place, rounds inch values to 2 decimal places
  - [#259](https://github.com/thoth-pub/thoth/issues/259) - Constraints on Width/Height fields depending on unit selection: user may only enter whole numbers when in mm, numbers with up to 1 decimal place when in cm, numbers with up to 2 decimal places when in inches

### Changed
  - [#259](https://github.com/thoth-pub/thoth/issues/259) - GraphQL and APP queries to specify units when submitting new Width/Height values, and handle conversion if required

## [[0.4.4]](https://github.com/thoth-pub/thoth/releases/tag/v0.4.4) - 2021-08-02
### Fixed
  - Read button in catalogue now uses the landing page URL instead of the DOI

### Changed
  - Removed needless borrow to comply with `clippy` under [`rustc 1.54.0`](https://github.com/rust-lang/rust/releases/tag/1.54.0)

## [[0.4.3]](https://github.com/thoth-pub/thoth/releases/tag/v0.4.3) - 2021-07-28
### Added
  - [#48](https://github.com/thoth-pub/thoth/issues/48) - Implement OAPEN ONIX 3.0 specification

### Fixed
  - [#254](https://github.com/thoth-pub/thoth/issues/254) - Ensure order of fields in create work match those in edit work

## [[0.4.2]](https://github.com/thoth-pub/thoth/releases/tag/v0.4.2) - 2021-07-05
### Added
  - [#125](https://github.com/thoth-pub/thoth/issues/125) - Implement `ISBN` type to standardise parsing
  - [#217](https://github.com/thoth-pub/thoth/issues/217) - Add "Contribution Ordinal" field to indicate order of contributions within a work

## [[0.4.1]](https://github.com/thoth-pub/thoth/releases/tag/v0.4.1) - 2021-06-22
### Changed
  - [#234](https://github.com/thoth-pub/thoth/issues/234) - Move database calls out of GraphQL model

### Added
  - [#136](https://github.com/thoth-pub/thoth/issues/135), [#233](https://github.com/thoth-pub/thoth/issues/233) - Implement `Doi` and `Orcid` types to standardise parsing
  - `thoth-errors` crate to share `ThothError` and `ThothResult`

## [[0.4.0]](https://github.com/thoth-pub/thoth/releases/tag/v0.4.0) - 2021-06-15
### Changed
  - Updated `yew` to [`v0.18.0`](https://github.com/yewstack/yew/releases/tag/0.18.0)
  - Updated `actix-web` to [`3.3.2`](https://github.com/actix/actix-web/releases/tag/web-v3.3.2)
  - Catch client errors with `ThothError::EntityNotFound`
  - Use a custom instance of GaphiQL
  - Unify `Work` output structure in client using GraphQL fragments

### Added
  - [#235](https://github.com/thoth-pub/thoth/issues/235) - Export API with openapi schema
  - [#110](https://github.com/thoth-pub/thoth/issues/110) - Output to CSV
  - Rapidoc schema explorer interface

### Removed
  - `actix_rt`

## [[0.3.6]](https://github.com/thoth-pub/thoth/releases/tag/v0.3.6) - 2021-05-11
### Fixed
  - Problem building docker image

## [[0.3.5]](https://github.com/thoth-pub/thoth/releases/tag/v0.3.5) - 2021-05-11
### Added
  - [#213](https://github.com/thoth-pub/thoth/issues/213) - Link to documentation in readme
  - [#206](https://github.com/thoth-pub/thoth/issues/206) - Notify user when a new version of the APP is available
  - [#231](https://github.com/thoth-pub/thoth/issues/231) - Link to publication page in work page
  - [#224](https://github.com/thoth-pub/thoth/issues/224) - Implement limit and offset in linked queries
  - Implement Crud trait with database calls per object

### Changed
  - [#236](https://github.com/thoth-pub/thoth/issues/236) - Split server logic into individual crates
  - Update rustc to 1.51.0 in docker image
  - Replace composite keys in `contribution` and `issue` with standard UUIDs
  - Server configuration parsed from binary

### Fixed
  - [#216](https://github.com/thoth-pub/thoth/issues/216), [#228](https://github.com/thoth-pub/thoth/issues/228) - Error adding multiple subjects


## [[0.3.4]](https://github.com/thoth-pub/thoth/releases/tag/v0.3.4) - 2021-03-29
### Fixed
  - Upgraded rusct in docker image. Moved `wasm-pack` to a less fragile build stage using official image, keeping main build statically compiled

## [[0.3.3]](https://github.com/thoth-pub/thoth/releases/tag/v0.3.3) - 2021-03-26
### Added
  - [#120](https://github.com/thoth-pub/thoth/issues/120) - Implement table sorting by columns in APP
  - [#203](https://github.com/thoth-pub/thoth/issues/203) - Cascade filtering options to relation queries in API

### Changed
  - [#210](https://github.com/thoth-pub/thoth/issues/210) - Specify .xml extension when outputting ONIX files

### Fixed
  - [#182](https://github.com/thoth-pub/thoth/issues/182) - Ensure issue's series and work have the same imprint


## [[0.3.2]](https://github.com/thoth-pub/thoth/releases/tag/v0.3.2) - 2021-03-09
### Added
  - [#202](https://github.com/thoth-pub/thoth/issues/202) - Enum type filtering in GraphQL queries
  - [#202](https://github.com/thoth-pub/thoth/issues/202) - Query works by DOI
  - [#195](https://github.com/thoth-pub/thoth/issues/195) - Prompt confirmation upon delete

### Fixed
  - [#199](https://github.com/thoth-pub/thoth/issues/199), [#201](https://github.com/thoth-pub/thoth/issues/201) - Error displaying publications if filtering on empty ISBN or URL
  - Trigger a warning when the current user does not have any editting permissions

## [[0.3.1]](https://github.com/thoth-pub/thoth/releases/tag/v0.3.1) - 2021-03-04
### Fixed
  - [#197](https://github.com/thoth-pub/thoth/issues/197) - Error deserialising publications in APP

## [[0.3.0]](https://github.com/thoth-pub/thoth/releases/tag/v0.3.0) - 2021-03-03
### Changed
  - [#162](https://github.com/thoth-pub/thoth/issues/162) - Only records linked to publishers user has access to are listed in APP
  - [#167](https://github.com/thoth-pub/thoth/issues/167) - Make work contribution the canonical source of contributor names in ONIX output

### Added
  - [#177](https://github.com/thoth-pub/thoth/issues/177) - Allow querying objects by linked publisher(s)
  - [#159](https://github.com/thoth-pub/thoth/issues/159), [#160](https://github.com/thoth-pub/thoth/issues/160), [#161](https://github.com/thoth-pub/thoth/issues/161) - Add publisher accounts
  - [#163](https://github.com/thoth-pub/thoth/issues/163) - Save a snapshot of each object upon update
  - [#164](https://github.com/thoth-pub/thoth/issues/164), [#165](https://github.com/thoth-pub/thoth/issues/165) - Add contributor names to contribution
  - [#168](https://github.com/thoth-pub/thoth/issues/168) - Warn users when editing a contributor or a funder that is linked to a work
  - [#185](https://github.com/thoth-pub/thoth/issues/185) - Allow resetting user passwords through CLI
  - Allow creating publisher accounts through CLI

### Fixed
  - [#181](https://github.com/thoth-pub/thoth/issues/181) - Enforce numeric values for issue ordinal

## [[0.2.13]](https://github.com/thoth-pub/thoth/releases/tag/v0.2.13) - 2021-01-14
### Changed
  - Update API URL in docker github action
  - Remove staging tag in docker github action

## [[0.2.12]](https://github.com/thoth-pub/thoth/releases/tag/v0.2.12) - 2021-01-12
### Changed
  - [#153](https://github.com/thoth-pub/thoth/issues/153) - Implement created and updated dates to each structure

## [[0.2.11]](https://github.com/thoth-pub/thoth/releases/tag/v0.2.11) - 2021-01-06
### Changed
  - [#151](https://github.com/thoth-pub/thoth/issues/151) - Make browser prompt user to save Onix XML to file
  - [#143](https://github.com/thoth-pub/thoth/issues/143) - Start using Github Actions instead of Travis

### Added
  - [#121](https://github.com/thoth-pub/thoth/issues/121) - Add created and updated dates to each table

## [[0.2.10]](https://github.com/thoth-pub/thoth/releases/tag/v0.2.10) - 2021-01-04
### Changed
  - [#127](https://github.com/thoth-pub/thoth/issues/127) - Do not exit main entity edit pages upon saving
  - [#147](https://github.com/thoth-pub/thoth/issues/147) - Remove subject code validation for non open subject headings

## [[0.2.9]](https://github.com/thoth-pub/thoth/releases/tag/v0.2.9) - 2020-11-24
### Changed
  - Hide creative commons icon when license is unset in APP catalogue

### Added
  - Display book cover placeholder when cover URL is unset
  - Status tags to APP catalogue

## [[0.2.8]](https://github.com/thoth-pub/thoth/releases/tag/v0.2.8) - 2020-11-23
### Changed
  - Upgrade fontawesome to v5.4.0

### Added
  - Information banner to APP homepage
  - New BISAC codes

## [[0.2.7]](https://github.com/thoth-pub/thoth/releases/tag/v0.2.7) - 2020-11-19
### Changed
  - [#118](https://github.com/thoth-pub/thoth/issues/118) - Ensure empty data is sent as null not as empty strings
  - [#131](https://github.com/thoth-pub/thoth/issues/131) - Moved forms with relationships outside main object form

## [[0.2.6]](https://github.com/thoth-pub/thoth/releases/tag/v0.2.6) - 2020-11-13
### Changed
  - Fix pricing functionality ommitted in previous release

## [[0.2.5]](https://github.com/thoth-pub/thoth/releases/tag/v0.2.5) - 2020-11-13
### Added
  - New BISAC codes

## [[0.2.4]](https://github.com/thoth-pub/thoth/releases/tag/v0.2.4) - 2020-11-10
### Added
  - Implemented pricing CRUD in APP

## [[0.2.3]](https://github.com/thoth-pub/thoth/releases/tag/v0.2.3) - 2020-11-06
### Added
  - Implemented pagination in all admin components
  - Implemented pagination in catalogue

## [[0.2.2]](https://github.com/thoth-pub/thoth/releases/tag/v0.2.2) - 2020-11-03
### Changed
  - Set `THOTH_API` on build via docker

## [[0.2.1]](https://github.com/thoth-pub/thoth/releases/tag/v0.2.1) - 2020-11-02
### Changed
  - Redirect to relevant routes upon save and create actions in APP

### Added
  - Delete functionality in all APP objects

## [[0.2.0]](https://github.com/thoth-pub/thoth/releases/tag/v0.2.0) - 2020-10-23
### Changed
  - [#38](https://github.com/thoth-pub/thoth/issues/38) - Split client and server
  - [#98](https://github.com/thoth-pub/thoth/issues/98) - Streamline Thoth logo

### Added
  - [#97](https://github.com/thoth-pub/thoth/issues/97), [#39](https://github.com/thoth-pub/thoth/issues/39), [#41](https://github.com/thoth-pub/thoth/issues/41) - Implement WASM frontend with Yew
  - [#40](https://github.com/thoth-pub/thoth/issues/40) - Implement API authentication

## [[0.1.10]](https://github.com/thoth-pub/thoth/releases/tag/v0.1.10) - 2020-06-03
### Changed
  - Roadmap button in index catalogue

## [[0.1.9]](https://github.com/thoth-pub/thoth/releases/tag/v0.1.9) - 2020-06-03
### Added
  - Roadmap document

## [[0.1.8]](https://github.com/thoth-pub/thoth/releases/tag/v0.1.8) - 2020-06-02
### Changed
  - New design for the index catalogue

## [[0.1.7]](https://github.com/thoth-pub/thoth/releases/tag/v0.1.7) - 2020-03-27
### Changed
  - [#35](https://github.com/thoth-pub/thoth/issues/35) - Fix date format and lack in ONIX sender header
  - Add place of publication to ONIX file
  - Use code 03 (description) instead of 30 (abstract) in OAPEN ONIX

## [[0.1.6]](https://github.com/thoth-pub/thoth/releases/tag/v0.1.6) - 2020-03-26
### Changed
  - Fix incompatibilities with OAPEN ONIX parser
  - Map ONIX parameter to UUID directly, instead of converting afterwards
  - Normalise server route definitions

## [[0.1.5]](https://github.com/thoth-pub/thoth/releases/tag/v0.1.5) - 2020-03-25
### Changed
  - Load assets statically

## [[0.1.4]](https://github.com/thoth-pub/thoth/releases/tag/v0.1.4) - 2020-03-24
### Changed
  - "/" now renders its own page, instead of redirecting to "/graphiql"
  - [#27](https://github.com/thoth-pub/thoth/issues/27) - Produce an OAPEN compatible ONIX file

### Added
  - [#26](https://github.com/thoth-pub/thoth/issues/26) - Create an endpoint to allow generating ONIX streams from "/onix/{workId}"

### Removed
  - Dropped support for creating ONIX from binary

## [[0.1.3]](https://github.com/thoth-pub/thoth/releases/tag/v0.1.3) - 2020-03-16
### Changed
  - Pin compiler's docker image to a specific version (best practice)
  - Use COPY instead of ADD for directories in Dockerfile (best practice)
  - [#24](https://github.com/thoth-pub/thoth/issues/24) - Implemented rust style guidelines

### Added
  - [#23](https://github.com/thoth-pub/thoth/issues/23) - Redirect "/" to "/graphiql"
  - [#18](https://github.com/thoth-pub/thoth/issues/18) - Create ThothError structure to start catching all other types of errors
  - [#24](https://github.com/thoth-pub/thoth/issues/24) - Enforce rust style guidelines using husky (pre-push hook) and travis
  - [#17](https://github.com/thoth-pub/thoth/issues/17) - Allow producing a proto ONIX file from the binary

## [[0.1.2]](https://github.com/thoth-pub/thoth/releases/tag/v0.1.2) - 2020-03-03
### Changed
  - [#10](https://github.com/thoth-pub/thoth/issues/10) - Port exposing is handled in Dockerfile instead of docker-compose
  - [#16](https://github.com/thoth-pub/thoth/issues/16) - Moved server start function from binary to library
  - [#9](https://github.com/thoth-pub/thoth/issues/9) - Docker image is now compiled statically

### Added
  - [#13](https://github.com/thoth-pub/thoth/issues/13) - Added limit and offset arguments to all queries
  - [#13](https://github.com/thoth-pub/thoth/issues/13) - Added default order by clauses to all queries
  - [#15](https://github.com/thoth-pub/thoth/issues/15) - Implemented GraphQL errors for diesel errors
  - [#13](https://github.com/thoth-pub/thoth/issues/13) - Added filter arguments for publishers and works queries

## [[0.1.1]](https://github.com/thoth-pub/thoth/releases/tag/v0.1.1) - 2020-02-27
### Changed
  - Improved Dockerfile to allow running database migrations at run time

### Added
  - Implemented imprints for publisher graphql object
  - [#6](https://github.com/thoth-pub/thoth/issues/6) - Added subcommands to main binary to allow running embedded migrations without having to install diesel\_cli
  - Automatic publication to crates.io

## [[0.1.0]](https://github.com/thoth-pub/thoth/releases/tag/v0.1.0) - 2020-02-21
### Added
  - Database migrations
  - GraphQL handlers implementing the thoth schema<|MERGE_RESOLUTION|>--- conflicted
+++ resolved
@@ -6,11 +6,8 @@
 
 ## [Unreleased]
 ### Added
-<<<<<<< HEAD
   - [595](https://github.com/thoth-pub/thoth/issues/595) - Add a new `Superseded` work status to replace Out of Print for older editions of Works. Require a withdrawn from sale date for Superseded works.
   - [582](https://github.com/thoth-pub/thoth/issues/582) - Add Crossmark metadata in Crossref DOI deposit when a Crossmark policy is present in the publisher record. Add Crossmark update new_edition metadata when a book is replaced by a new edition, and withdrawal metadata when a book is withdrawn from sale.
-
-=======
   - [574](https://github.com/thoth-pub/thoth/issues/574) - Add descriptions to all remaining items in schema
 
 ### Fixed
@@ -24,7 +21,6 @@
   - [622](https://github.com/thoth-pub/thoth/pull/622) - Fix bug where list of contributors in New/Edit Contribution form was truncated
 
 ## [[0.12.7]](https://github.com/thoth-pub/thoth/releases/tag/v0.12.7) - 2024-08-28
->>>>>>> 5e73182a
 ### Changed
   - [595](https://github.com/thoth-pub/thoth/issues/595) - Remove infrequently used and unused work statuses (unspecified, no longer our product, out of stock indefinitely, out of print, inactive, unknown, remaindered, recalled). Require a publication date for active, withdrawn from sale, and superseded works in Thoth.
   - [538](https://github.com/thoth-pub/thoth/issues/538) - Update Project MUSE ONIX 3.0 export to reflect new specifications provided by Project MUSE.
