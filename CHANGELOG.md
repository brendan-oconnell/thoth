# Changelog
All notable changes to thoth will be documented in this file.

The format is based on [Keep a Changelog](https://keepachangelog.com/en/1.0.0/),
and this project adheres to [Semantic Versioning](https://semver.org/spec/v2.0.0.html).

## [Unreleased]
<<<<<<< HEAD
### Changed
  - [591](https://github.com/thoth-pub/thoth/pull/591) - Upgrade rust to `1.77.2` in production and development `Dockerfile`
  - [591](https://github.com/thoth-pub/thoth/pull/591) - Added favicons to export API and GraphQL API docs
  - [591](https://github.com/thoth-pub/thoth/pull/591) - Replaced static logo files with CDN paths
  - [591](https://github.com/thoth-pub/thoth/pull/591) - Moved thoth CSS to root directory in thoth-app
  - [591](https://github.com/thoth-pub/thoth/pull/591) - Replace unnecessary pageloader CSS with an actual loader
  - [591](https://github.com/thoth-pub/thoth/pull/591) - Apply Thoth theming to rapidocs
  - [591](https://github.com/thoth-pub/thoth/pull/591) - Upgrade `graphiql` to v3.2
  - [591](https://github.com/thoth-pub/thoth/pull/591) - Upgrade `trunk` to v0.19.2
  - [591](https://github.com/thoth-pub/thoth/pull/591) - Upgrade `wasm-bindgen` to v0.2.92

### Fixed
  - [591](https://github.com/thoth-pub/thoth/pull/591) - Replaced broken logo URL in export API docs
=======
### Added
  - [581](https://github.com/thoth-pub/thoth/issues/581) - Add crossmark policy DOI to imprint record
>>>>>>> 17f009e8

## [[0.12.1]](https://github.com/thoth-pub/thoth/releases/tag/v0.12.1) - 2024-04-8
### Fixed
  - [589](https://github.com/thoth-pub/thoth/issues/589) - Truncation of `short_abstract` in Thoth ONIX results in Invalid UTF-8 sequences

## [[0.12.0]](https://github.com/thoth-pub/thoth/releases/tag/v0.12.0) - 2024-03-14
### Removed
  - [549](https://github.com/thoth-pub/thoth/pull/549) - Deprecate public-facing pages in Thoth APP in favour of a separate, standalone, website

### Added
  - [549](https://github.com/thoth-pub/thoth/pull/549) - Build and push staging docker images on pull requests

### Changed
 - [549](https://github.com/thoth-pub/thoth/pull/549) - Upgrade GitHub actions dependencies (`docker/setup-qemu-action@v3`, `docker/setup-buildx-action@v3`, `docker/login-action@v3`, `docker/build-push-action@v5`, `actions/checkout@v4`, `actions/setup-node@v4`)

## [[0.11.18]](https://github.com/thoth-pub/thoth/releases/tag/v0.11.18) - 2024-03-07
### Added
  - [441](https://github.com/thoth-pub/thoth/issues/441) - Implement ONIX 3.0 "Thoth" specification (i.e. complete record reflecting full data model)
  - [401](https://github.com/thoth-pub/thoth/issues/401) - Add BDS Live to list of supported platforms for JSTOR ONIX output

### Fixed
  - [475](https://github.com/thoth-pub/thoth/issues/475) - Add seconds to timestamp for Crossref metadata output
  - [571](https://github.com/thoth-pub/thoth/issues/571) - Fix overlapping URL text for Locations in Thoth Admin panel on website in Safari and Chromium browsers

### Changed
 - [578](https://github.com/thoth-pub/thoth/pull/578) - Upgrade `actix-identity` to v0.7.1
 - [578](https://github.com/thoth-pub/thoth/pull/578) - Upgrade `actix-session` to v0.9.0

### Security
  - [572](https://github.com/thoth-pub/thoth/pull/572) - Upgrade `mio` to v0.8.11

## [[0.11.17]](https://github.com/thoth-pub/thoth/releases/tag/v0.11.17) - 2024-02-29
### Changed
  - [568](https://github.com/thoth-pub/thoth/issues/568) - Allow building `thoth-app` directly from cargo, using a build script in `thoth-app-server`
  - [569](https://github.com/thoth-pub/thoth/pull/569) - Build `thoth-app` with `trunk, instead of `wasm-pack`
  - [569](https://github.com/thoth-pub/thoth/pull/569) - Optionally load `thoth-export-server` env variables from `.env` at build time
  - [569](https://github.com/thoth-pub/thoth/pull/569) - Optionally load `thoth-app` env variables from `.env` at build time
  - [569](https://github.com/thoth-pub/thoth/pull/569) - Upgrade `jsonwebtoken` to v9.2.0
  - [569](https://github.com/thoth-pub/thoth/pull/569) - Mark `jsonwebtoken` as an optional dependency, built with the `backend` feature
  - [569](https://github.com/thoth-pub/thoth/pull/569) - Upgrade `env\_logger` to v0.11.2
  - [569](https://github.com/thoth-pub/thoth/pull/569) - Upgrade `semver` to v1.0.22
  - [569](https://github.com/thoth-pub/thoth/pull/569) - Upgrade `gloo-storage` to v0.3.0
  - [569](https://github.com/thoth-pub/thoth/pull/569) - Upgrade `gloo-timers` to v0.3.0
  - [569](https://github.com/thoth-pub/thoth/pull/569) - Upgrade `strum` to v0.26.1
  - [569](https://github.com/thoth-pub/thoth/pull/569) - Upgrade`reqwest-retry` to v0.3.0
  - [499](https://github.com/thoth-pub/thoth/issues/499) - Default main\_contribution to true

### Fixed
  - [564](https://github.com/thoth-pub/thoth/issues/564) - Fix error in BibTeX not outputting editors in work types other than edited volume
  - [447](https://github.com/thoth-pub/thoth/issues/447) - Prevents Google Books Onix3 format output from Export API if Thoth record doesn't contain at least one BIC, BISAC or LCC subject code
  - [404](https://github.com/thoth-pub/thoth/issues/404) - Prevents JSTOR Onix3 format output from Export API if Thoth record doesn't contain at least one BISAC subject code

### Security
  - [569](https://github.com/thoth-pub/thoth/pull/569) - Upgrade `actix-web` to v4.5.1
  - [569](https://github.com/thoth-pub/thoth/pull/569) - Upgrade `tempfile` to v3.10.1
  - [569](https://github.com/thoth-pub/thoth/pull/569) - Upgrade `openssl` to v0.10.64
  - [569](https://github.com/thoth-pub/thoth/pull/569) - Upgrade `serde\_yaml` to v0.9.25

## [[0.11.16]](https://github.com/thoth-pub/thoth/releases/tag/v0.11.16) - 2024-02-19
### Changed
  - [561](https://github.com/thoth-pub/thoth/issues/561) - Add "Publisher Website" as a location platform
  - [553](https://github.com/thoth-pub/thoth/pull/553) - Upgrade rust to `1.76.0` in production and development `Dockerfile`
  - [305](https://github.com/thoth-pub/thoth/issues/305) - Update rust edition to 2021
  - [555](https://github.com/thoth-pub/thoth/pull/555) - Remove thoth-client's schema.json with auto-generated GraphQL schema language file on compilation

### Added
  - [244](https://github.com/thoth-pub/thoth/issues/244) - Expose GraphQL schema file in /schema.graphql
  - [503](https://github.com/thoth-pub/thoth/issues/503) - Allow reverting migrations in the CLI and check that migrations can be reverted in run-migration github action
  - [557](https://github.com/thoth-pub/thoth/pull/557) - Added github action to chech that the changelog has been updated on PRs

## [[0.11.15]](https://github.com/thoth-pub/thoth/releases/tag/v0.11.15) - 2024-01-18
### Changed
  - [536](https://github.com/thoth-pub/thoth/issues/536) - Rename "SciELO" location platform to "SciELO Books"

## [[0.11.14]](https://github.com/thoth-pub/thoth/releases/tag/v0.11.14) - 2024-01-18
### Changed
  - [#467](https://github.com/thoth-pub/thoth/issues/467), [#403](https://github.com/thoth-pub/thoth/issues/403), [#536](https://github.com/thoth-pub/thoth/issues/536) - Expand the list of location platforms with: GoogleBooks, InternetArchive, ScienceOpen, and Scielo
  - [526](https://github.com/thoth-pub/thoth/issues/526) - Added Brendan to About page

## [[0.11.13]](https://github.com/thoth-pub/thoth/releases/tag/v0.11.13) - 2024-01-08
### Changed
  - Upgrade rust to `1.75.0` in production and development `Dockerfile`
  - Upgrade `juniper` to v0.15.12
  - Upgrade `actix-web` to v4.4.1
  - Upgrade `actix-cors` to v0.7.0
  - Increase size of URL columns in locations component

### Fixed
  - [531](https://github.com/thoth-pub/thoth/pull/531) - Fix bug where New Publication form for Chapter could have an ISBN pre-populated but greyed out

## [[0.11.12]](https://github.com/thoth-pub/thoth/releases/tag/v0.11.12) - 2023-12-20
### Fixed
  - [530](https://github.com/thoth-pub/thoth/pull/530) - Fix pagination offset calculation in export API
  - [530](https://github.com/thoth-pub/thoth/pull/530) - Do not allow to create more than one price in the same currency for the same publication

## [[0.11.11]](https://github.com/thoth-pub/thoth/releases/tag/v0.11.11) - 2023-12-19
### Changed
  - Upgrade rust to `1.74.1` in production and development `Dockerfile`
  - Upgrade build dependencies (npm `v10.2.5`, node `v20.10.0` and rollup `v4.9.1`) in production and development `Dockerfile`

## [[0.11.10]](https://github.com/thoth-pub/thoth/releases/tag/v0.11.10) - 2023-11-27
### Fixed
  - [524](https://github.com/thoth-pub/thoth/pull/524) - Bibliography note not being retrieved on work page

## [[0.11.9]](https://github.com/thoth-pub/thoth/releases/tag/v0.11.9) - 2023-11-22
### Changed
  - Upgrade rust to `1.74.0` in production and development `Dockerfile`
  - Upgrade `xml-rs` to v0.8.19
  - Upgrade `clap` to v4.4.7
  - Upgrade `dialoguer` to v0.11.0
  - Upgrade `futures` to v0.3.29
  - Upgrade `regex` to v1.10.2
  - Upgrade `diesel` to v2.1.3
  - Upgrade `csv` to v1.3.0
  - Upgrade `reqwest-middleware` to v0.2.4
  - [522](https://github.com/thoth-pub/thoth/pull/522) - Improve MARC records with further recommendations

## [[0.11.8]](https://github.com/thoth-pub/thoth/releases/tag/v0.11.8) - 2023-10-31
### Changed
  - Upgrade rust to `1.73.0` in production and development `Dockerfile`
  - Upgrade build dependencies (npm `v10.2.0`, node `v18.18.2`, n `v9.2.0` and rollup `v4.1.4`) in production and development `Dockerfile`
  - [519](https://github.com/thoth-pub/thoth/issues/519) - Update ProQuest Ebrary (Ebook Central) ONIX output pricing

## [[0.11.7]](https://github.com/thoth-pub/thoth/releases/tag/v0.11.7) - 2023-10-02
### Changed
  - [508](https://github.com/thoth-pub/thoth/pull/508) - Improve MARC records with recommendations
  - Upgrade `actix-identity` to v0.6.0
  - Upgrade `actix-session` to v0.8.0
  - Upgrade `chrono` to v0.4.31
  - Upgrade `marc` to v3.1.1

### Fixed
  - [#513](https://github.com/thoth-pub/thoth/issues/513) - Expand DOI regex to include angle brackets

## [[0.11.6]](https://github.com/thoth-pub/thoth/releases/tag/v0.11.6) - 2023-09-08
### Security
  - Upgrade `chrono` to v0.4.30

## [[0.11.5]](https://github.com/thoth-pub/thoth/releases/tag/v0.11.5) - 2023-09-05
### Security
  - Upgrade `actix-web` to v4.4.0
  - Upgrade `tempfile` to v3.8.0

### Changed
  - Upgrade `diesel` to v2.1.1
  - Upgrade `diesel-derive-enum` to v2.1.0
  - Upgrade `diesel-derive-newtype` to v2.1.0
  - Upgrade `diesel_migrations` to v2.1.0
  - Upgrade `rand` to v0.8.5
  - Upgrade `juniper` to v0.15.11
  - Upgrade `strum` to v0.25.0
  - Upgrade `paperclip` to v0.8.1
  - Upgrade `graphql_client` to v0.13.0
  - Upgrade `reqwest-middleware` to v0.2.3
  - Upgrade `reqwest-retry` to v0.2.3
  - Upgrade `actix-identity` to v0.5.2 and added `actix-session` v0.7.2
  - Upgrade `dialoguer` to v0.10.4
  - Upgrade `futures` to v0.3.28
  - Upgrade `regex` to v1.9.5
  - Upgrade `jsonwebtoken` to v8.3.0
  - Upgrade `csv` to v1.2.2
  - Upgrade `xml-rs` to v0.8.17
  - Upgrade `log` to v0.4.20
  - Upgrade `clap` to v4.4.2
  - Short version of host command is now `-H` instead of `-h` in CLI

## [[0.11.4]](https://github.com/thoth-pub/thoth/releases/tag/v0.11.4) - 2023-08-28
### Security
  - Upgrade `rustls-webpki` to v0.100.2

## [[0.11.3]](https://github.com/thoth-pub/thoth/releases/tag/v0.11.3) - 2023-08-28
### Fixed
  - [500](https://github.com/thoth-pub/thoth/issues/500) - Update ORCID regex

### Security
  - Upgrade `openssl` to v0.10.56
  - Upgrade `reqwest` to v0.11.20
  - Upgrade `chrono` to v0.4.26

### Changed
  - Upgrade rust to `1.72.0` in production and development `Dockerfile`
  - Upgrade build dependencies (npm `v9.8.1`, node `v18.17.1`, n `v9.1.0`, and rollup `v3.28.1`) in production and development `Dockerfile`
  - Upgrade `wasm-pack` to [v0.12.1](https://github.com/rustwasm/wasm-pack/releases/tag/v0.12.1)

### Added
  - Link to privacy policy in navbar

## [[0.11.2]](https://github.com/thoth-pub/thoth/releases/tag/v0.11.2) - 2023-06-19
### Changed
  - Upgrade `wasm-pack` to [v0.12.0](https://github.com/rustwasm/wasm-pack/releases/tag/v0.12.0)
  - Upgrade `clap` to v2.34.0

## [[0.11.1]](https://github.com/thoth-pub/thoth/releases/tag/v0.11.1) - 2023-06-15
### Added
  - Add CC0 license to MARC records

### Changed
  - Upgrade rust to `1.70.0` in production and development `Dockerfile`
  - Upgrade build dependencies (npm `v9.6.7`, node `v18.16.0` and rollup `v3.23.1`) in production and development `Dockerfile`
  - Upgrade `wasm-pack` to v0.11.1
  - Replace `marc` fork with actual crate
  - Update about page

## [[0.11.0]](https://github.com/thoth-pub/thoth/releases/tag/v0.11.0) - 2023-04-14
### Added
  - [490](https://github.com/thoth-pub/thoth/issues/490) - Generate MARC 21 markup
  - [491](https://github.com/thoth-pub/thoth/issues/491) - Generate MARC 21 XML
  - [492](https://github.com/thoth-pub/thoth/pull/492) - Add Thoth's MARC organization code to MARC records
  - [492](https://github.com/thoth-pub/thoth/pull/492) - Add ORCID IDs to MARC
  - [492](https://github.com/thoth-pub/thoth/pull/492) - Add contact details to APP

### Changed
  - [492](https://github.com/thoth-pub/thoth/pull/492) - Streamline `thoth-export-server`'s XML module

## [[0.10.0]](https://github.com/thoth-pub/thoth/releases/tag/v0.10.0) - 2023-04-03
### Added
  - [42](https://github.com/thoth-pub/thoth/issues/42) - Generate MARC 21 records
  - New `work` field `bibliography_note`

## [[0.9.18]](https://github.com/thoth-pub/thoth/releases/tag/v0.9.18) - 2023-03-27
### Security
  - Upgrade `r2d2` to v0.8.10
  - Upgrade `scheduled-thread-pool` to v0.2.7
  - Upgrade `openssl` to v0.10.48
  - Upgrade `remove_dir_all` to v0.5.3

## [[0.9.17]](https://github.com/thoth-pub/thoth/releases/tag/v0.9.17) - 2023-03-25
### Changed
  - Upgrade rust to `1.68.1` in production and development `Dockerfile`
  - Upgrade build dependencies (npm `v9.6.2`, node `v18.15.0` and rollup `v3.20.2`) in production and development `Dockerfile`
  - Upgrade `wasm-pack` to v0.11.0

## [[0.9.16]](https://github.com/thoth-pub/thoth/releases/tag/v0.9.16) - 2023-03-24
### Added
  - [#480](https://github.com/thoth-pub/thoth/pull/480) Add field to work table to track when the work or any of its relations was last updated

### Changed
  - Removed manual character checks and derivable defaults to comply with [`rustc 1.68.0`](https://github.com/rust-lang/rust/releases/tag/1.68.0)
  - [484](https://github.com/thoth-pub/thoth/pull/484) GraphQL queries: support filtering on multiple enum variants for work status and language relation, and add filtering for works last updated before/after a specified timestamp

## [[0.9.15]](https://github.com/thoth-pub/thoth/releases/tag/v0.9.15) - 2023-03-01
### Fixed
  - Issue adding institutions in previous release

## [[0.9.14]](https://github.com/thoth-pub/thoth/releases/tag/v0.9.14) - 2023-03-01
### Changed
  - Upgrade `openssl-src` to v111.25.0
  - Upgrade `bumpalo` to v3.12.0

### Fixed
  - [#326](https://github.com/thoth-pub/thoth/issues/326) - Debounce search queries

## [[0.9.13]](https://github.com/thoth-pub/thoth/releases/tag/v0.9.13) - 2023-02-21
### Changed
  - Input actix keep alive via CLI arguments
  - Implement a failed request retry policy in client

## [[0.9.12]](https://github.com/thoth-pub/thoth/releases/tag/v0.9.12) - 2023-02-17
### Changed
  - Reduce number of concurrent requests

## [[0.9.11]](https://github.com/thoth-pub/thoth/releases/tag/v0.9.11) - 2023-02-17
### Changed
  - Upgrade rust to `1.67.1` in production and development `Dockerfile`
  - Upgrade build dependencies (npm `v9.5.0`, node `v18.14.1` and rollup `v3.15.0`) in production and development `Dockerfile`

## [[0.9.10]](https://github.com/thoth-pub/thoth/releases/tag/v0.9.10) - 2023-02-17
### Changed
  - Include `limit` and `offset` in `thoth-client`'s works query
  - Paginate `get_works` requests in export API using concurrent requests
  - Input number of actix workers via CLI arguments

### Added
  - Work count query to `thoth-client`

## [[0.9.9]](https://github.com/thoth-pub/thoth/releases/tag/v0.9.9) - 2023-02-16
### Changed
  - Upgrade `actix-web` to v4.3.0
  - Upgrade `actix-cors` to v0.6.4
  - Upgrade `env_logger` to v0.10.0
  - Upgrade `jsonwebtoken` to v8.2.0
  - Upgrade `strum` to v0.24.1
  - Output real IP address in actix logs

## [[0.9.8]](https://github.com/thoth-pub/thoth/releases/tag/v0.9.8) - 2023-02-14
### Changed
  - Replace generic error with actual message when migrations fail
  - Upgrade node and rollup in github actions

### Added
  - Github action to check that all migrations run successfully
  - About page with organisation information

## [[0.9.7]](https://github.com/thoth-pub/thoth/releases/tag/v0.9.7) - 2023-02-02
### Fixed
  - Correct wrong fields used in `0.9.6` migration

## [[0.9.6]](https://github.com/thoth-pub/thoth/releases/tag/v0.9.6) - 2023-01-31
### Changed
  - Use inlined syntax in format strings to comply with [`rustc 1.67.0`](https://github.com/rust-lang/rust/releases/tag/1.67.0)
  - Upgrade rust to `1.67.0` in production and development `Dockerfile`
  - Upgrade build dependencies (npm `v9.4.0`, node `v18.13.0` and rollup `v3.12.0`) in production and development `Dockerfile`
  - [#457](https://github.com/thoth-pub/thoth/issues/457) - Upgrade `juniper` to v0.15.10
  - Upgrade `diesel` to v2.0.2
  - Upgrade `uuid` to v0.8.2
  - Upgrade `paperclip` to v0.8.0
  - Upgrade `graphql_client` to v0.12.0
  - Upgrade `chrono` to v0.4.23

### Fixed
  - [#469](https://github.com/thoth-pub/thoth/issues/469) - Expand DOI regex to include square brackets

## [[0.9.5]](https://github.com/thoth-pub/thoth/releases/tag/v0.9.5) - 2023-01-17
### Changed
  - Upgrade rust to `1.66.0` in production and development `Dockerfile`
  - Upgrade build dependencies (npm `v9.2.0`, n `v9.0.1`, node `v18.12.1` and rollup `v3.7.4`) in production and development `Dockerfile`

### Fixed
  - [#463](https://github.com/thoth-pub/thoth/issues/463) - Update Thema codes to v1.5

## [[0.9.4]](https://github.com/thoth-pub/thoth/releases/tag/v0.9.4) - 2022-12-05
### Added
  - [#414](https://github.com/thoth-pub/thoth/pull/414) - Synchronise chapters' `work_status` and `publication_date` with parent's upon parent's update

## [[0.9.3]](https://github.com/thoth-pub/thoth/releases/tag/v0.9.3) - 2022-11-21
### Added
  - [#456](https://github.com/thoth-pub/thoth/pull/456) - Implement JSON output format

### Changed
  - [#455](https://github.com/thoth-pub/thoth/pull/455) - Extend CSV output format to include all available fields

## [[0.9.2]](https://github.com/thoth-pub/thoth/releases/tag/v0.9.2) - 2022-11-01
### Changed
  - [#396](https://github.com/thoth-pub/thoth/pull/396) - Expand the list of contribution types with: SoftwareBy, ResearchBy, ContributionsBy, Indexer
  - [#451](https://github.com/thoth-pub/thoth/pull/451) - Output both short and long abstracts in Crossref DOI deposit

## [[0.9.1]](https://github.com/thoth-pub/thoth/releases/tag/v0.9.1) - 2022-10-27
### Changed
  - [#449](https://github.com/thoth-pub/thoth/pull/449) - Update EBSCO Host ONIX price type code

## [[0.9.0]](https://github.com/thoth-pub/thoth/releases/tag/v0.9.0) - 2022-10-24
### Added
  - [#333](https://github.com/thoth-pub/thoth/issues/333) - Add references to schema
  - Output references in Crossref DOI deposit
  - [#444](https://github.com/thoth-pub/thoth/issues/444) - Output abstracts in Crossref DOI deposit
  - [#443](https://github.com/thoth-pub/thoth/issues/443) - Output affiliations in Crossref DOI deposit
  - [#446](https://github.com/thoth-pub/thoth/issues/446) - Output fundings in Crossref DOI deposit

### Changed
  - Simplify syntax in CRUD methods

## [[0.8.11]](https://github.com/thoth-pub/thoth/releases/tag/v0.8.11) - 2022-10-07
### Changed
  - [#298](https://github.com/thoth-pub/thoth/issues/298) - Make database constraint errors more user-friendly in API output and APP notifications
  - Replaced docker musl image (no longer maintained) with official images, installing requirements needed for static compilation

## [[0.8.10]](https://github.com/thoth-pub/thoth/releases/tag/v0.8.10) - 2022-09-30
  - [#438](https://github.com/thoth-pub/thoth/issues/438) - Allow specifying query parameters based on the requested specification
  - Upgrade rust to `1.64.0` in development `Dockerfile`

## [[0.8.9]](https://github.com/thoth-pub/thoth/releases/tag/v0.8.9) - 2022-09-21
### Added
  - [#426](https://github.com/thoth-pub/thoth/issues/426) - Add ProQuest Ebrary ONIX 2.1 specification
  - [#420](https://github.com/thoth-pub/thoth/issues/420) - Add RNIB Bookshare to the list of supported platforms for ONIX 2.1
  - [#423](https://github.com/thoth-pub/thoth/issues/423) - Add a link to the Thoth user manual under "Docs" tab of navbar
  - Development workflow in docker

### Changed
  - [#429](https://github.com/thoth-pub/thoth/issues/429) - Incomplete metadata record errors are now returned as a 404 instead of 500
  - Added derives for `Eq` alongside `PartialEq` to comply with [`rustc 1.63.0`](https://github.com/rust-lang/rust/releases/tag/1.63.0)
  - Upgrade rust to `1.63.0` in development `Dockerfile`
  - Order contributions and relations by ordinal, and subjects by type and ordinal

### Fixed
  - [#425](https://github.com/thoth-pub/thoth/issues/425) - Fix typo in contribution type illustrator
  - [#424](https://github.com/thoth-pub/thoth/issues/424) - Fix inactive tag on catalogue

## [[0.8.8]](https://github.com/thoth-pub/thoth/releases/tag/v0.8.8) - 2022-08-02
### Added
  - [#389](https://github.com/thoth-pub/thoth/issues/389) - Streamline chapter (child work) creation process

### Changed
  - [#411](https://github.com/thoth-pub/thoth/issues/411) - Make `copyright_holder` optional
  - [#393](https://github.com/thoth-pub/thoth/issues/393) - Use en-dash in `page_interval` instead of hyphen
  - Ignore `extra_unused_lifetimes` warning until [clippy's fix](https://github.com/rust-lang/rust-clippy/issues/9014) for the false positive is live
  - Split build, test, and lint workflow job into separate jobs

## [[0.8.7]](https://github.com/thoth-pub/thoth/releases/tag/v0.8.7) - 2022-07-22
### Fixed
  - [#379](https://github.com/thoth-pub/thoth/issues/379) - Limit to 6 the number of ISBNs offered in CrossRef metadata export
  - [#388](https://github.com/thoth-pub/thoth/issues/388) - Upgrade packages flagged in Dependabot alerts

### Changed
  - [#370](https://github.com/thoth-pub/thoth/issues/370) - Upgrade Yew to v0.19

## [[0.8.6]](https://github.com/thoth-pub/thoth/releases/tag/v0.8.6) - 2022-07-01
### Added
  - [#390](https://github.com/thoth-pub/thoth/pull/390) - Implement OverDrive ONIX 3.0 specification

### Fixed
  - [#392](https://github.com/thoth-pub/thoth/issues/392) - Fix encoding of print ISBN in JSTOR ONIX output

## [[0.8.5]](https://github.com/thoth-pub/thoth/releases/tag/v0.8.5) - 2022-05-30
### Added
  - [#287](https://github.com/thoth-pub/thoth/issues/287) - Allow editing contributions (and affiliations)

### Fixed
  - [#360](https://github.com/thoth-pub/thoth/issues/360) - Prevent adding 0 as the price of a publication
  - [#376](https://github.com/thoth-pub/thoth/issues/376) - Restrict Licence field entries to URL-formatted strings

## [[0.8.4]](https://github.com/thoth-pub/thoth/releases/tag/v0.8.4) - 2022-05-11
### Added
  - [#29](https://github.com/thoth-pub/thoth/issues/29) - Implement CrossRef DOI Deposit specification
  - [#72](https://github.com/thoth-pub/thoth/issues/72) - Implement Google Books ONIX 3.0 specification

### Changed
  - [#356](https://github.com/thoth-pub/thoth/issues/356) - Upgrade actix to v4

## [[0.8.3]](https://github.com/thoth-pub/thoth/releases/tag/v0.8.3) - 2022-04-18
### Added
  - [#359](https://github.com/thoth-pub/thoth/issues/359) - Allow editing publications

## [[0.8.2]](https://github.com/thoth-pub/thoth/releases/tag/v0.8.2) - 2022-04-06
### Changed
  - Added CA certificates to docker image to allow https requests from containers

## [[0.8.1]](https://github.com/thoth-pub/thoth/releases/tag/v0.8.1) - 2022-03-11
### Added
  - [#104](https://github.com/thoth-pub/thoth/issues/104) - Implement BibTeX specification

### Changed
  - Removed unnecessary title branching logic from KBART/ONIX output formats

## [[0.8.0]](https://github.com/thoth-pub/thoth/releases/tag/v0.8.0) - 2022-03-01
### Added
  - [#341](https://github.com/thoth-pub/thoth/issues/341) - Add weight to publication

### Changed
  - Tidied verbose bools and single-character strings to comply with [`rustc 1.59.0`](https://github.com/rust-lang/rust/releases/tag/1.59.0)
  - [#300](https://github.com/thoth-pub/thoth/issues/300) - Moved width/height to Publication, added depth, improved metric/imperial display
  - Upgrade docker's base images to latest available releases

## [[0.7.2]](https://github.com/thoth-pub/thoth/releases/tag/v0.7.2) - 2022-02-08
### Changed
  - [#339](https://github.com/thoth-pub/thoth/pull/339) - Update publication types to include AZW3, DOCX and FictionBook
  - [#331](https://github.com/thoth-pub/thoth/pull/331) - Update series model to include description and CFP URL
  - Allow triggering docker action manually

### Added
  - Add code of conduct and support document to repository

## [[0.7.1]](https://github.com/thoth-pub/thoth/releases/tag/v0.7.1) - 2022-01-24
### Changed
  - Removed redundant `to_string` calls to comply with [`rustc 1.58.0`](https://github.com/rust-lang/rust/releases/tag/1.58.0)
  - [#329](https://github.com/thoth-pub/thoth/pull/329) - Update EBSCO Host ONIX pricing and contributor display logic
  - Allow building docker image manually in actions

## [[0.7.0]](https://github.com/thoth-pub/thoth/releases/tag/v0.7.0) - 2022-01-11
### Added
  - [#28](https://github.com/thoth-pub/thoth/issues/28) - Implement chapter structure
  - GraphQL queries: support filtering on multiple enum variants (e.g. work types, language codes)
  - Dashboard: display Institution stats

### Fixed
  - Issues form: typing filter string in series search box has no effect on which series are displayed

## [[0.6.1]](https://github.com/thoth-pub/thoth/releases/tag/v0.6.1) - 2021-12-13
### Changed
  - Removed redundant closures and `impl`s to comply with [`rustc 1.57.0`](https://github.com/rust-lang/rust/releases/tag/1.57.0)

### Fixed
  - [#309](https://github.com/thoth-pub/thoth/issues/309) - Update Thema codes to v1.4

## [[0.6.0]](https://github.com/thoth-pub/thoth/releases/tag/v0.6.0) - 2021-11-29
### Added
  - [#92](https://github.com/thoth-pub/thoth/issues/92) - Implement institution table, replacing funder and standardising contributor affiliations

## [[0.5.0]](https://github.com/thoth-pub/thoth/releases/tag/v0.5.0) - 2021-11-29
### Added
  - [#297](https://github.com/thoth-pub/thoth/issues/297) - Implement publication location

### Changed
  - Requirement to Number fields preventing user from entering numbers below 0 for Counts/below 1 for Editions and Ordinals, and sets Contribution Ordinal default to 1 instead of 0
  - [#299](https://github.com/thoth-pub/thoth/pull/299) - Update Project MUSE ONIX subject output logic
  - Updated if and else branches to comply with [`rustc 1.56.0`](https://github.com/rust-lang/rust/releases/tag/1.56.0)

### Fixed
  - [#292](https://github.com/thoth-pub/thoth/issues/292) - Cannot unset publication date: error when trying to clear a previously set publication date
  - [#295](https://github.com/thoth-pub/thoth/issues/295) - various subforms failing to trim strings before saving (including on mandatory fields which are checked for emptiness)
  - Factored out duplicated logic for handling optional field values, simplifying the code and reducing the likelihood of further bugs such as [#295](https://github.com/thoth-pub/thoth/issues/295) being introduced
  - Minor issue where some required fields were not marked as "required" (so empty values would be sent to the API and raise an error)
  - Issue with subforms where clicking save button bypassed field requirements (so instead of displaying a warning message such as "Please enter a number", invalid values would be sent to the API and raise an error)
  - [#310](https://github.com/thoth-pub/thoth/issues/310) - Add jstor specification to formats

## [[0.4.7]](https://github.com/thoth-pub/thoth/releases/tag/v0.4.7) - 2021-10-04
### Added
  - [#43](https://github.com/thoth-pub/thoth/issues/43), [#49](https://github.com/thoth-pub/thoth/issues/49) - Implement EBSCO Host's ONIX 2.1 specification
  - [#44](https://github.com/thoth-pub/thoth/issues/44) - Implement JSTOR's ONIX 3.0 specification
  - [#253](https://github.com/thoth-pub/thoth/issues/253) - Implement Project MUSE ONIX specification tests

### Changed
  - [#242](https://github.com/thoth-pub/thoth/issues/242) - Move API models to object-specific subdirectories
  - [#274](https://github.com/thoth-pub/thoth/issues/274) - Add width/height units to CSV specification
  - [#263](https://github.com/thoth-pub/thoth/issues/263) - Add `Doi`, `Isbn` and `Orcid` types to client schema

## [[0.4.6]](https://github.com/thoth-pub/thoth/releases/tag/v0.4.6) - 2021-09-02
### Added
  - [#88](https://github.com/thoth-pub/thoth/issues/88) - Implement KBART specification
  - [#266](https://github.com/thoth-pub/thoth/issues/266) - Delete confirmation to publications

### Changed
  - [#272](https://github.com/thoth-pub/thoth/issues/272) - Use more fields in `contributors` filtering

### Fixed
  - [#271](https://github.com/thoth-pub/thoth/issues/271) - Make filter parameter optional in `subjectCount`

## [[0.4.5]](https://github.com/thoth-pub/thoth/releases/tag/v0.4.5) - 2021-08-12
### Added
  - [#259](https://github.com/thoth-pub/thoth/issues/259) - Units selection dropdown to Work and NewWork pages, which updates the Width/Height display on change
  - [#259](https://github.com/thoth-pub/thoth/issues/259) - Local storage key to retain user's choice of units across all Work/NewWork pages
  - [#259](https://github.com/thoth-pub/thoth/issues/259) - Backend function to convert to/from database units (mm): uses 1inch = 25.4mm as conversion factor, rounds mm values to nearest mm, rounds cm values to 1 decimal place, rounds inch values to 2 decimal places
  - [#259](https://github.com/thoth-pub/thoth/issues/259) - Constraints on Width/Height fields depending on unit selection: user may only enter whole numbers when in mm, numbers with up to 1 decimal place when in cm, numbers with up to 2 decimal places when in inches

### Changed
  - [#259](https://github.com/thoth-pub/thoth/issues/259) - GraphQL and APP queries to specify units when submitting new Width/Height values, and handle conversion if required

## [[0.4.4]](https://github.com/thoth-pub/thoth/releases/tag/v0.4.4) - 2021-08-02
### Fixed
  - Read button in catalogue now uses the landing page URL instead of the DOI

### Changed
  - Removed needless borrow to comply with `clippy` under [`rustc 1.54.0`](https://github.com/rust-lang/rust/releases/tag/1.54.0)

## [[0.4.3]](https://github.com/thoth-pub/thoth/releases/tag/v0.4.3) - 2021-07-28
### Added
  - [#48](https://github.com/thoth-pub/thoth/issues/48) - Implement OAPEN ONIX 3.0 specification

### Fixed
  - [#254](https://github.com/thoth-pub/thoth/issues/254) - Ensure order of fields in create work match those in edit work

## [[0.4.2]](https://github.com/thoth-pub/thoth/releases/tag/v0.4.2) - 2021-07-05
### Added
  - [#125](https://github.com/thoth-pub/thoth/issues/125) - Implement `ISBN` type to standardise parsing
  - [#217](https://github.com/thoth-pub/thoth/issues/217) - Add "Contribution Ordinal" field to indicate order of contributions within a work

## [[0.4.1]](https://github.com/thoth-pub/thoth/releases/tag/v0.4.1) - 2021-06-22
### Changed
  - [#234](https://github.com/thoth-pub/thoth/issues/234) - Move database calls out of GraphQL model

### Added
  - [#136](https://github.com/thoth-pub/thoth/issues/135), [#233](https://github.com/thoth-pub/thoth/issues/233) - Implement `Doi` and `Orcid` types to standardise parsing
  - `thoth-errors` crate to share `ThothError` and `ThothResult`

## [[0.4.0]](https://github.com/thoth-pub/thoth/releases/tag/v0.4.0) - 2021-06-15
### Changed
  - Updated `yew` to [`v0.18.0`](https://github.com/yewstack/yew/releases/tag/0.18.0)
  - Updated `actix-web` to [`3.3.2`](https://github.com/actix/actix-web/releases/tag/web-v3.3.2)
  - Catch client errors with `ThothError::EntityNotFound`
  - Use a custom instance of GaphiQL
  - Unify `Work` output structure in client using GraphQL fragments

### Added
  - [#235](https://github.com/thoth-pub/thoth/issues/235) - Export API with openapi schema
  - [#110](https://github.com/thoth-pub/thoth/issues/110) - Output to CSV
  - Rapidoc schema explorer interface

### Removed
  - `actix_rt`

## [[0.3.6]](https://github.com/thoth-pub/thoth/releases/tag/v0.3.6) - 2021-05-11
### Fixed
  - Problem building docker image

## [[0.3.5]](https://github.com/thoth-pub/thoth/releases/tag/v0.3.5) - 2021-05-11
### Added
  - [#213](https://github.com/thoth-pub/thoth/issues/213) - Link to documentation in readme
  - [#206](https://github.com/thoth-pub/thoth/issues/206) - Notify user when a new version of the APP is available
  - [#231](https://github.com/thoth-pub/thoth/issues/231) - Link to publication page in work page
  - [#224](https://github.com/thoth-pub/thoth/issues/224) - Implement limit and offset in linked queries
  - Implement Crud trait with database calls per object

### Changed
  - [#236](https://github.com/thoth-pub/thoth/issues/236) - Split server logic into individual crates
  - Update rustc to 1.51.0 in docker image
  - Replace composite keys in `contribution` and `issue` with standard UUIDs
  - Server configuration parsed from binary

### Fixed
  - [#216](https://github.com/thoth-pub/thoth/issues/216), [#228](https://github.com/thoth-pub/thoth/issues/228) - Error adding multiple subjects


## [[0.3.4]](https://github.com/thoth-pub/thoth/releases/tag/v0.3.4) - 2021-03-29
### Fixed
  - Upgraded rusct in docker image. Moved `wasm-pack` to a less fragile build stage using official image, keeping main build statically compiled

## [[0.3.3]](https://github.com/thoth-pub/thoth/releases/tag/v0.3.3) - 2021-03-26
### Added
  - [#120](https://github.com/thoth-pub/thoth/issues/120) - Implement table sorting by columns in APP
  - [#203](https://github.com/thoth-pub/thoth/issues/203) - Cascade filtering options to relation queries in API

### Changed
  - [#210](https://github.com/thoth-pub/thoth/issues/210) - Specify .xml extension when outputting ONIX files

### Fixed
  - [#182](https://github.com/thoth-pub/thoth/issues/182) - Ensure issue's series and work have the same imprint


## [[0.3.2]](https://github.com/thoth-pub/thoth/releases/tag/v0.3.2) - 2021-03-09
### Added
  - [#202](https://github.com/thoth-pub/thoth/issues/202) - Enum type filtering in GraphQL queries
  - [#202](https://github.com/thoth-pub/thoth/issues/202) - Query works by DOI
  - [#195](https://github.com/thoth-pub/thoth/issues/195) - Prompt confirmation upon delete

### Fixed
  - [#199](https://github.com/thoth-pub/thoth/issues/199), [#201](https://github.com/thoth-pub/thoth/issues/201) - Error displaying publications if filtering on empty ISBN or URL
  - Trigger a warning when the current user does not have any editting permissions

## [[0.3.1]](https://github.com/thoth-pub/thoth/releases/tag/v0.3.1) - 2021-03-04
### Fixed
  - [#197](https://github.com/thoth-pub/thoth/issues/197) - Error deserialising publications in APP

## [[0.3.0]](https://github.com/thoth-pub/thoth/releases/tag/v0.3.0) - 2021-03-03
### Changed
  - [#162](https://github.com/thoth-pub/thoth/issues/162) - Only records linked to publishers user has access to are listed in APP
  - [#167](https://github.com/thoth-pub/thoth/issues/167) - Make work contribution the canonical source of contributor names in ONIX output

### Added
  - [#177](https://github.com/thoth-pub/thoth/issues/177) - Allow querying objects by linked publisher(s)
  - [#159](https://github.com/thoth-pub/thoth/issues/159), [#160](https://github.com/thoth-pub/thoth/issues/160), [#161](https://github.com/thoth-pub/thoth/issues/161) - Add publisher accounts
  - [#163](https://github.com/thoth-pub/thoth/issues/163) - Save a snapshot of each object upon update
  - [#164](https://github.com/thoth-pub/thoth/issues/164), [#165](https://github.com/thoth-pub/thoth/issues/165) - Add contributor names to contribution
  - [#168](https://github.com/thoth-pub/thoth/issues/168) - Warn users when editing a contributor or a funder that is linked to a work
  - [#185](https://github.com/thoth-pub/thoth/issues/185) - Allow resetting user passwords through CLI
  - Allow creating publisher accounts through CLI

### Fixed
  - [#181](https://github.com/thoth-pub/thoth/issues/181) - Enforce numeric values for issue ordinal

## [[0.2.13]](https://github.com/thoth-pub/thoth/releases/tag/v0.2.13) - 2021-01-14
### Changed
  - Update API URL in docker github action
  - Remove staging tag in docker github action

## [[0.2.12]](https://github.com/thoth-pub/thoth/releases/tag/v0.2.12) - 2021-01-12
### Changed
  - [#153](https://github.com/thoth-pub/thoth/issues/153) - Implement created and updated dates to each structure

## [[0.2.11]](https://github.com/thoth-pub/thoth/releases/tag/v0.2.11) - 2021-01-06
### Changed
  - [#151](https://github.com/thoth-pub/thoth/issues/151) - Make browser prompt user to save Onix XML to file
  - [#143](https://github.com/thoth-pub/thoth/issues/143) - Start using Github Actions instead of Travis

### Added
  - [#121](https://github.com/thoth-pub/thoth/issues/121) - Add created and updated dates to each table

## [[0.2.10]](https://github.com/thoth-pub/thoth/releases/tag/v0.2.10) - 2021-01-04
### Changed
  - [#127](https://github.com/thoth-pub/thoth/issues/127) - Do not exit main entity edit pages upon saving
  - [#147](https://github.com/thoth-pub/thoth/issues/147) - Remove subject code validation for non open subject headings

## [[0.2.9]](https://github.com/thoth-pub/thoth/releases/tag/v0.2.9) - 2020-11-24
### Changed
  - Hide creative commons icon when license is unset in APP catalogue

### Added
  - Display book cover placeholder when cover URL is unset
  - Status tags to APP catalogue

## [[0.2.8]](https://github.com/thoth-pub/thoth/releases/tag/v0.2.8) - 2020-11-23
### Changed
  - Upgrade fontawesome to v5.4.0

### Added
  - Information banner to APP homepage
  - New BISAC codes

## [[0.2.7]](https://github.com/thoth-pub/thoth/releases/tag/v0.2.7) - 2020-11-19
### Changed
  - [#118](https://github.com/thoth-pub/thoth/issues/118) - Ensure empty data is sent as null not as empty strings
  - [#131](https://github.com/thoth-pub/thoth/issues/131) - Moved forms with relationships outside main object form

## [[0.2.6]](https://github.com/thoth-pub/thoth/releases/tag/v0.2.6) - 2020-11-13
### Changed
  - Fix pricing functionality ommitted in previous release

## [[0.2.5]](https://github.com/thoth-pub/thoth/releases/tag/v0.2.5) - 2020-11-13
### Added
  - New BISAC codes

## [[0.2.4]](https://github.com/thoth-pub/thoth/releases/tag/v0.2.4) - 2020-11-10
### Added
  - Implemented pricing CRUD in APP

## [[0.2.3]](https://github.com/thoth-pub/thoth/releases/tag/v0.2.3) - 2020-11-06
### Added
  - Implemented pagination in all admin components
  - Implemented pagination in catalogue

## [[0.2.2]](https://github.com/thoth-pub/thoth/releases/tag/v0.2.2) - 2020-11-03
### Changed
  - Set `THOTH_API` on build via docker

## [[0.2.1]](https://github.com/thoth-pub/thoth/releases/tag/v0.2.1) - 2020-11-02
### Changed
  - Redirect to relevant routes upon save and create actions in APP

### Added
  - Delete functionality in all APP objects

## [[0.2.0]](https://github.com/thoth-pub/thoth/releases/tag/v0.2.0) - 2020-10-23
### Changed
  - [#38](https://github.com/thoth-pub/thoth/issues/38) - Split client and server
  - [#98](https://github.com/thoth-pub/thoth/issues/98) - Streamline Thoth logo

### Added
  - [#97](https://github.com/thoth-pub/thoth/issues/97), [#39](https://github.com/thoth-pub/thoth/issues/39), [#41](https://github.com/thoth-pub/thoth/issues/41) - Implement WASM frontend with Yew
  - [#40](https://github.com/thoth-pub/thoth/issues/40) - Implement API authentication

## [[0.1.10]](https://github.com/thoth-pub/thoth/releases/tag/v0.1.10) - 2020-06-03
### Changed
  - Roadmap button in index catalogue

## [[0.1.9]](https://github.com/thoth-pub/thoth/releases/tag/v0.1.9) - 2020-06-03
### Added
  - Roadmap document

## [[0.1.8]](https://github.com/thoth-pub/thoth/releases/tag/v0.1.8) - 2020-06-02
### Changed
  - New design for the index catalogue

## [[0.1.7]](https://github.com/thoth-pub/thoth/releases/tag/v0.1.7) - 2020-03-27
### Changed
  - [#35](https://github.com/thoth-pub/thoth/issues/35) - Fix date format and lack in ONIX sender header
  - Add place of publication to ONIX file
  - Use code 03 (description) instead of 30 (abstract) in OAPEN ONIX

## [[0.1.6]](https://github.com/thoth-pub/thoth/releases/tag/v0.1.6) - 2020-03-26
### Changed
  - Fix incompatibilities with OAPEN ONIX parser
  - Map ONIX parameter to UUID directly, instead of converting afterwards
  - Normalise server route definitions

## [[0.1.5]](https://github.com/thoth-pub/thoth/releases/tag/v0.1.5) - 2020-03-25
### Changed
  - Load assets statically

## [[0.1.4]](https://github.com/thoth-pub/thoth/releases/tag/v0.1.4) - 2020-03-24
### Changed
  - "/" now renders its own page, instead of redirecting to "/graphiql"
  - [#27](https://github.com/thoth-pub/thoth/issues/27) - Produce an OAPEN compatible ONIX file

### Added
  - [#26](https://github.com/thoth-pub/thoth/issues/26) - Create an endpoint to allow generating ONIX streams from "/onix/{workId}"

### Removed
  - Dropped support for creating ONIX from binary

## [[0.1.3]](https://github.com/thoth-pub/thoth/releases/tag/v0.1.3) - 2020-03-16
### Changed
  - Pin compiler's docker image to a specific version (best practice)
  - Use COPY instead of ADD for directories in Dockerfile (best practice)
  - [#24](https://github.com/thoth-pub/thoth/issues/24) - Implemented rust style guidelines

### Added
  - [#23](https://github.com/thoth-pub/thoth/issues/23) - Redirect "/" to "/graphiql"
  - [#18](https://github.com/thoth-pub/thoth/issues/18) - Create ThothError structure to start catching all other types of errors
  - [#24](https://github.com/thoth-pub/thoth/issues/24) - Enforce rust style guidelines using husky (pre-push hook) and travis
  - [#17](https://github.com/thoth-pub/thoth/issues/17) - Allow producing a proto ONIX file from the binary

## [[0.1.2]](https://github.com/thoth-pub/thoth/releases/tag/v0.1.2) - 2020-03-03
### Changed
  - [#10](https://github.com/thoth-pub/thoth/issues/10) - Port exposing is handled in Dockerfile instead of docker-compose
  - [#16](https://github.com/thoth-pub/thoth/issues/16) - Moved server start function from binary to library
  - [#9](https://github.com/thoth-pub/thoth/issues/9) - Docker image is now compiled statically

### Added
  - [#13](https://github.com/thoth-pub/thoth/issues/13) - Added limit and offset arguments to all queries
  - [#13](https://github.com/thoth-pub/thoth/issues/13) - Added default order by clauses to all queries
  - [#15](https://github.com/thoth-pub/thoth/issues/15) - Implemented GraphQL errors for diesel errors
  - [#13](https://github.com/thoth-pub/thoth/issues/13) - Added filter arguments for publishers and works queries

## [[0.1.1]](https://github.com/thoth-pub/thoth/releases/tag/v0.1.1) - 2020-02-27
### Changed
  - Improved Dockerfile to allow running database migrations at run time

### Added
  - Implemented imprints for publisher graphql object
  - [#6](https://github.com/thoth-pub/thoth/issues/6) - Added subcommands to main binary to allow running embedded migrations without having to install diesel\_cli
  - Automatic publication to crates.io

## [[0.1.0]](https://github.com/thoth-pub/thoth/releases/tag/v0.1.0) - 2020-02-21
### Added
  - Database migrations
  - GraphQL handlers implementing the thoth schema<|MERGE_RESOLUTION|>--- conflicted
+++ resolved
@@ -5,7 +5,9 @@
 and this project adheres to [Semantic Versioning](https://semver.org/spec/v2.0.0.html).
 
 ## [Unreleased]
-<<<<<<< HEAD
+### Added
+  - [581](https://github.com/thoth-pub/thoth/issues/581) - Add crossmark policy DOI to imprint record
+
 ### Changed
   - [591](https://github.com/thoth-pub/thoth/pull/591) - Upgrade rust to `1.77.2` in production and development `Dockerfile`
   - [591](https://github.com/thoth-pub/thoth/pull/591) - Added favicons to export API and GraphQL API docs
@@ -19,10 +21,6 @@
 
 ### Fixed
   - [591](https://github.com/thoth-pub/thoth/pull/591) - Replaced broken logo URL in export API docs
-=======
-### Added
-  - [581](https://github.com/thoth-pub/thoth/issues/581) - Add crossmark policy DOI to imprint record
->>>>>>> 17f009e8
 
 ## [[0.12.1]](https://github.com/thoth-pub/thoth/releases/tag/v0.12.1) - 2024-04-8
 ### Fixed
