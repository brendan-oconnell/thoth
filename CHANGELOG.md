# Changelog
All notable changes to thoth will be documented in this file.

The format is based on [Keep a Changelog](https://keepachangelog.com/en/1.0.0/),
and this project adheres to [Semantic Versioning](https://semver.org/spec/v2.0.0.html).

## [Unreleased]
### Changed
  - Use inlined syntax in format strings to comply with [`rustc 1.67.0`](https://github.com/rust-lang/rust/releases/tag/1.67.0)
<<<<<<< HEAD
  - [#457](https://github.com/thoth-pub/thoth/issues/457) - Upgrade `juniper` to v0.15.10
  - Upgrade `diesel` to v2.0.2
  - Upgrade `uuid` to v0.8.2
  - Upgrade `paperclip` to v0.8.0
  - Upgrade `graphql_client` to v0.12.0
  - Upgrade `chrono` to v0.4.23
=======
  - Upgrade rust to `1.67.0` in production and development `Dockerfile`
  - Upgrade build dependencies (npm `v9.4.0`, node `v18.13.0` and rollup `v3.12.0`) in production and development `Dockerfile`
>>>>>>> 56b955c8

## [[0.9.5]](https://github.com/thoth-pub/thoth/releases/tag/v0.9.5) - 2023-01-17
### Changed
  - Upgrade rust to `1.66.0` in production and development `Dockerfile`
  - Upgrade build dependencies (npm `v9.2.0`, n `v9.0.1`, node `v18.12.1` and rollup `v3.7.4`) in production and development `Dockerfile`

### Fixed
  - [#463](https://github.com/thoth-pub/thoth/issues/463) - Update Thema codes to v1.5

## [[0.9.4]](https://github.com/thoth-pub/thoth/releases/tag/v0.9.4) - 2022-12-05
### Added
  - [#414](https://github.com/thoth-pub/thoth/pull/414) - Synchronise chapters' `work_status` and `publication_date` with parent's upon parent's update

## [[0.9.3]](https://github.com/thoth-pub/thoth/releases/tag/v0.9.3) - 2022-11-21
### Added
  - [#456](https://github.com/thoth-pub/thoth/pull/456) - Implement JSON output format

### Changed
  - [#455](https://github.com/thoth-pub/thoth/pull/455) - Extend CSV output format to include all available fields

## [[0.9.2]](https://github.com/thoth-pub/thoth/releases/tag/v0.9.2) - 2022-11-01
### Changed
  - [#396](https://github.com/thoth-pub/thoth/pull/396) - Expand the list of contribution types with: SoftwareBy, ResearchBy, ContributionsBy, Indexer
  - [#451](https://github.com/thoth-pub/thoth/pull/451) - Output both short and long abstracts in Crossref DOI deposit

## [[0.9.1]](https://github.com/thoth-pub/thoth/releases/tag/v0.9.1) - 2022-10-27
### Changed
  - [#449](https://github.com/thoth-pub/thoth/pull/449) - Update EBSCO Host ONIX price type code

## [[0.9.0]](https://github.com/thoth-pub/thoth/releases/tag/v0.9.0) - 2022-10-24
### Added
  - [#333](https://github.com/thoth-pub/thoth/issues/333) - Add references to schema
  - Output references in Crossref DOI deposit
  - [#444](https://github.com/thoth-pub/thoth/issues/444) - Output abstracts in Crossref DOI deposit
  - [#443](https://github.com/thoth-pub/thoth/issues/443) - Output affiliations in Crossref DOI deposit
  - [#446](https://github.com/thoth-pub/thoth/issues/446) - Output fundings in Crossref DOI deposit

### Changed
  - Simplify syntax in CRUD methods

## [[0.8.11]](https://github.com/thoth-pub/thoth/releases/tag/v0.8.11) - 2022-10-07
### Changed
  - [#298](https://github.com/thoth-pub/thoth/issues/298) - Make database constraint errors more user-friendly in API output and APP notifications
  - Replaced docker musl image (no longer maintained) with official images, installing requirements needed for static compilation

## [[0.8.10]](https://github.com/thoth-pub/thoth/releases/tag/v0.8.10) - 2022-09-30
  - [#438](https://github.com/thoth-pub/thoth/issues/438) - Allow specifying query parameters based on the requested specification
  - Upgrade rust to `1.64.0` in development `Dockerfile`

## [[0.8.9]](https://github.com/thoth-pub/thoth/releases/tag/v0.8.9) - 2022-09-21
### Added
  - [#426](https://github.com/thoth-pub/thoth/issues/426) - Add ProQuest Ebrary ONIX 2.1 specification
  - [#420](https://github.com/thoth-pub/thoth/issues/420) - Add RNIB Bookshare to the list of supported platforms for ONIX 2.1
  - [#423](https://github.com/thoth-pub/thoth/issues/423) - Add a link to the Thoth user manual under "Docs" tab of navbar
  - Development workflow in docker

### Changed
  - [#429](https://github.com/thoth-pub/thoth/issues/429) - Incomplete metadata record errors are now returned as a 404 instead of 500
  - Added derives for `Eq` alongside `PartialEq` to comply with [`rustc 1.63.0`](https://github.com/rust-lang/rust/releases/tag/1.63.0)
  - Upgrade rust to `1.63.0` in development `Dockerfile`
  - Order contributions and relations by ordinal, and subjects by type and ordinal

### Fixed
  - [#425](https://github.com/thoth-pub/thoth/issues/425) - Fix typo in contribution type illustrator
  - [#424](https://github.com/thoth-pub/thoth/issues/424) - Fix inactive tag on catalogue

## [[0.8.8]](https://github.com/thoth-pub/thoth/releases/tag/v0.8.8) - 2022-08-02
### Added
  - [#389](https://github.com/thoth-pub/thoth/issues/389) - Streamline chapter (child work) creation process

### Changed
  - [#411](https://github.com/thoth-pub/thoth/issues/411) - Make `copyright_holder` optional
  - [#393](https://github.com/thoth-pub/thoth/issues/393) - Use en-dash in `page_interval` instead of hyphen
  - Ignore `extra_unused_lifetimes` warning until [clippy's fix](https://github.com/rust-lang/rust-clippy/issues/9014) for the false positive is live
  - Split build, test, and lint workflow job into separate jobs

## [[0.8.7]](https://github.com/thoth-pub/thoth/releases/tag/v0.8.7) - 2022-07-22
### Fixed
  - [#379](https://github.com/thoth-pub/thoth/issues/379) - Limit to 6 the number of ISBNs offered in CrossRef metadata export
  - [#388](https://github.com/thoth-pub/thoth/issues/388) - Upgrade packages flagged in Dependabot alerts

### Changed
  - [#370](https://github.com/thoth-pub/thoth/issues/370) - Upgrade Yew to v0.19

## [[0.8.6]](https://github.com/thoth-pub/thoth/releases/tag/v0.8.6) - 2022-07-01
### Added
  - [#390](https://github.com/thoth-pub/thoth/pull/390) - Implement OverDrive ONIX 3.0 specification

### Fixed
  - [#392](https://github.com/thoth-pub/thoth/issues/392) - Fix encoding of print ISBN in JSTOR ONIX output

## [[0.8.5]](https://github.com/thoth-pub/thoth/releases/tag/v0.8.5) - 2022-05-30
### Added
  - [#287](https://github.com/thoth-pub/thoth/issues/287) - Allow editing contributions (and affiliations)

### Fixed
  - [#360](https://github.com/thoth-pub/thoth/issues/360) - Prevent adding 0 as the price of a publication
  - [#376](https://github.com/thoth-pub/thoth/issues/376) - Restrict Licence field entries to URL-formatted strings

## [[0.8.4]](https://github.com/thoth-pub/thoth/releases/tag/v0.8.4) - 2022-05-11
### Added
  - [#29](https://github.com/thoth-pub/thoth/issues/29) - Implement CrossRef DOI Deposit specification
  - [#72](https://github.com/thoth-pub/thoth/issues/72) - Implement Google Books ONIX 3.0 specification

### Changed
  - [#356](https://github.com/thoth-pub/thoth/issues/356) - Upgrade actix to v4

## [[0.8.3]](https://github.com/thoth-pub/thoth/releases/tag/v0.8.3) - 2022-04-18
### Added
  - [#359](https://github.com/thoth-pub/thoth/issues/359) - Allow editing publications

## [[0.8.2]](https://github.com/thoth-pub/thoth/releases/tag/v0.8.2) - 2022-04-06
### Changed
  - Added CA certificates to docker image to allow https requests from containers

## [[0.8.1]](https://github.com/thoth-pub/thoth/releases/tag/v0.8.1) - 2022-03-11
### Added
  - [#104](https://github.com/thoth-pub/thoth/issues/104) - Implement BibTeX specification

### Changed
  - Removed unnecessary title branching logic from KBART/ONIX output formats

## [[0.8.0]](https://github.com/thoth-pub/thoth/releases/tag/v0.8.0) - 2022-03-01
### Added
  - [#341](https://github.com/thoth-pub/thoth/issues/341) - Add weight to publication

### Changed
  - Tidied verbose bools and single-character strings to comply with [`rustc 1.59.0`](https://github.com/rust-lang/rust/releases/tag/1.59.0)
  - [#300](https://github.com/thoth-pub/thoth/issues/300) - Moved width/height to Publication, added depth, improved metric/imperial display
  - Upgrade docker's base images to latest available releases

## [[0.7.2]](https://github.com/thoth-pub/thoth/releases/tag/v0.7.2) - 2022-02-08
### Changed
  - [#339](https://github.com/thoth-pub/thoth/pull/339) - Update publication types to include AZW3, DOCX and FictionBook
  - [#331](https://github.com/thoth-pub/thoth/pull/331) - Update series model to include description and CFP URL
  - Allow triggering docker action manually

### Added
  - Add code of conduct and support document to repository

## [[0.7.1]](https://github.com/thoth-pub/thoth/releases/tag/v0.7.1) - 2022-01-24
### Changed
  - Removed redundant `to_string` calls to comply with [`rustc 1.58.0`](https://github.com/rust-lang/rust/releases/tag/1.58.0)
  - [#329](https://github.com/thoth-pub/thoth/pull/329) - Update EBSCO Host ONIX pricing and contributor display logic
  - Allow building docker image manually in actions

## [[0.7.0]](https://github.com/thoth-pub/thoth/releases/tag/v0.7.0) - 2022-01-11
### Added
  - [#28](https://github.com/thoth-pub/thoth/issues/28) - Implement chapter structure
  - GraphQL queries: support filtering on multiple enum variants (e.g. work types, language codes)
  - Dashboard: display Institution stats

### Fixed
  - Issues form: typing filter string in series search box has no effect on which series are displayed

## [[0.6.1]](https://github.com/thoth-pub/thoth/releases/tag/v0.6.1) - 2021-12-13
### Changed
  - Removed redundant closures and `impl`s to comply with [`rustc 1.57.0`](https://github.com/rust-lang/rust/releases/tag/1.57.0)

### Fixed
  - [#309](https://github.com/thoth-pub/thoth/issues/309) - Update Thema codes to v1.4

## [[0.6.0]](https://github.com/thoth-pub/thoth/releases/tag/v0.6.0) - 2021-11-29
### Added
  - [#92](https://github.com/thoth-pub/thoth/issues/92) - Implement institution table, replacing funder and standardising contributor affiliations

## [[0.5.0]](https://github.com/thoth-pub/thoth/releases/tag/v0.5.0) - 2021-11-29
### Added
  - [#297](https://github.com/thoth-pub/thoth/issues/297) - Implement publication location

### Changed
  - Requirement to Number fields preventing user from entering numbers below 0 for Counts/below 1 for Editions and Ordinals, and sets Contribution Ordinal default to 1 instead of 0
  - [#299](https://github.com/thoth-pub/thoth/pull/299) - Update Project MUSE ONIX subject output logic
  - Updated if and else branches to comply with [`rustc 1.56.0`](https://github.com/rust-lang/rust/releases/tag/1.56.0)

### Fixed
  - [#292](https://github.com/thoth-pub/thoth/issues/292) - Cannot unset publication date: error when trying to clear a previously set publication date
  - [#295](https://github.com/thoth-pub/thoth/issues/295) - various subforms failing to trim strings before saving (including on mandatory fields which are checked for emptiness)
  - Factored out duplicated logic for handling optional field values, simplifying the code and reducing the likelihood of further bugs such as [#295](https://github.com/thoth-pub/thoth/issues/295) being introduced
  - Minor issue where some required fields were not marked as "required" (so empty values would be sent to the API and raise an error)
  - Issue with subforms where clicking save button bypassed field requirements (so instead of displaying a warning message such as "Please enter a number", invalid values would be sent to the API and raise an error)
  - [#310](https://github.com/thoth-pub/thoth/issues/310) - Add jstor specification to formats

## [[0.4.7]](https://github.com/thoth-pub/thoth/releases/tag/v0.4.7) - 2021-10-04
### Added
  - [#43](https://github.com/thoth-pub/thoth/issues/43), [#49](https://github.com/thoth-pub/thoth/issues/49) - Implement EBSCO Host's ONIX 2.1 specification
  - [#44](https://github.com/thoth-pub/thoth/issues/44) - Implement JSTOR's ONIX 3.0 specification
  - [#253](https://github.com/thoth-pub/thoth/issues/253) - Implement Project MUSE ONIX specification tests

### Changed
  - [#242](https://github.com/thoth-pub/thoth/issues/242) - Move API models to object-specific subdirectories
  - [#274](https://github.com/thoth-pub/thoth/issues/274) - Add width/height units to CSV specification
  - [#263](https://github.com/thoth-pub/thoth/issues/263) - Add `Doi`, `Isbn` and `Orcid` types to client schema

## [[0.4.6]](https://github.com/thoth-pub/thoth/releases/tag/v0.4.6) - 2021-09-02
### Added
  - [#88](https://github.com/thoth-pub/thoth/issues/88) - Implement KBART specification
  - [#266](https://github.com/thoth-pub/thoth/issues/266) - Delete confirmation to publications

### Changed
  - [#272](https://github.com/thoth-pub/thoth/issues/272) - Use more fields in `contributors` filtering

### Fixed
  - [#271](https://github.com/thoth-pub/thoth/issues/271) - Make filter parameter optional in `subjectCount`

## [[0.4.5]](https://github.com/thoth-pub/thoth/releases/tag/v0.4.5) - 2021-08-12
### Added
  - [#259](https://github.com/thoth-pub/thoth/issues/259) - Units selection dropdown to Work and NewWork pages, which updates the Width/Height display on change
  - [#259](https://github.com/thoth-pub/thoth/issues/259) - Local storage key to retain user's choice of units across all Work/NewWork pages
  - [#259](https://github.com/thoth-pub/thoth/issues/259) - Backend function to convert to/from database units (mm): uses 1inch = 25.4mm as conversion factor, rounds mm values to nearest mm, rounds cm values to 1 decimal place, rounds inch values to 2 decimal places
  - [#259](https://github.com/thoth-pub/thoth/issues/259) - Constraints on Width/Height fields depending on unit selection: user may only enter whole numbers when in mm, numbers with up to 1 decimal place when in cm, numbers with up to 2 decimal places when in inches

### Changed
  - [#259](https://github.com/thoth-pub/thoth/issues/259) - GraphQL and APP queries to specify units when submitting new Width/Height values, and handle conversion if required

## [[0.4.4]](https://github.com/thoth-pub/thoth/releases/tag/v0.4.4) - 2021-08-02
### Fixed
  - Read button in catalogue now uses the landing page URL instead of the DOI

### Changed
  - Removed needless borrow to comply with `clippy` under [`rustc 1.54.0`](https://github.com/rust-lang/rust/releases/tag/1.54.0)

## [[0.4.3]](https://github.com/thoth-pub/thoth/releases/tag/v0.4.3) - 2021-07-28
### Added
  - [#48](https://github.com/thoth-pub/thoth/issues/48) - Implement OAPEN ONIX 3.0 specification

### Fixed
  - [#254](https://github.com/thoth-pub/thoth/issues/254) - Ensure order of fields in create work match those in edit work

## [[0.4.2]](https://github.com/thoth-pub/thoth/releases/tag/v0.4.2) - 2021-07-05
### Added
  - [#125](https://github.com/thoth-pub/thoth/issues/125) - Implement `ISBN` type to standardise parsing
  - [#217](https://github.com/thoth-pub/thoth/issues/217) - Add "Contribution Ordinal" field to indicate order of contributions within a work

## [[0.4.1]](https://github.com/thoth-pub/thoth/releases/tag/v0.4.1) - 2021-06-22
### Changed
  - [#234](https://github.com/thoth-pub/thoth/issues/234) - Move database calls out of GraphQL model

### Added
  - [#136](https://github.com/thoth-pub/thoth/issues/135), [#233](https://github.com/thoth-pub/thoth/issues/233) - Implement `Doi` and `Orcid` types to standardise parsing
  - `thoth-errors` crate to share `ThothError` and `ThothResult`

## [[0.4.0]](https://github.com/thoth-pub/thoth/releases/tag/v0.4.0) - 2021-06-15
### Changed
  - Updated `yew` to [`v0.18.0`](https://github.com/yewstack/yew/releases/tag/0.18.0)
  - Updated `actix-web` to [`3.3.2`](https://github.com/actix/actix-web/releases/tag/web-v3.3.2)
  - Catch client errors with `ThothError::EntityNotFound`
  - Use a custom instance of GaphiQL
  - Unify `Work` output structure in client using GraphQL fragments

### Added
  - [#235](https://github.com/thoth-pub/thoth/issues/235) - Export API with openapi schema
  - [#110](https://github.com/thoth-pub/thoth/issues/110) - Output to CSV
  - Rapidoc schema explorer interface

### Removed
  - `actix_rt`

## [[0.3.6]](https://github.com/thoth-pub/thoth/releases/tag/v0.3.6) - 2021-05-11
### Fixed
  - Problem building docker image

## [[0.3.5]](https://github.com/thoth-pub/thoth/releases/tag/v0.3.5) - 2021-05-11
### Added
  - [#213](https://github.com/thoth-pub/thoth/issues/213) - Link to documentation in readme
  - [#206](https://github.com/thoth-pub/thoth/issues/206) - Notify user when a new version of the APP is available
  - [#231](https://github.com/thoth-pub/thoth/issues/231) - Link to publication page in work page
  - [#224](https://github.com/thoth-pub/thoth/issues/224) - Implement limit and offset in linked queries
  - Implement Crud trait with database calls per object

### Changed
  - [#236](https://github.com/thoth-pub/thoth/issues/236) - Split server logic into individual crates
  - Update rustc to 1.51.0 in docker image
  - Replace composite keys in `contribution` and `issue` with standard UUIDs
  - Server configuration parsed from binary

### Fixed
  - [#216](https://github.com/thoth-pub/thoth/issues/216), [#228](https://github.com/thoth-pub/thoth/issues/228) - Error adding multiple subjects


## [[0.3.4]](https://github.com/thoth-pub/thoth/releases/tag/v0.3.4) - 2021-03-29
### Fixed
  - Upgraded rusct in docker image. Moved `wasm-pack` to a less fragile build stage using official image, keeping main build statically compiled

## [[0.3.3]](https://github.com/thoth-pub/thoth/releases/tag/v0.3.3) - 2021-03-26
### Added
  - [#120](https://github.com/thoth-pub/thoth/issues/120) - Implement table sorting by columns in APP
  - [#203](https://github.com/thoth-pub/thoth/issues/203) - Cascade filtering options to relation queries in API

### Changed
  - [#210](https://github.com/thoth-pub/thoth/issues/210) - Specify .xml extension when outputting ONIX files

### Fixed
  - [#182](https://github.com/thoth-pub/thoth/issues/182) - Ensure issue's series and work have the same imprint


## [[0.3.2]](https://github.com/thoth-pub/thoth/releases/tag/v0.3.2) - 2021-03-09
### Added
  - [#202](https://github.com/thoth-pub/thoth/issues/202) - Enum type filtering in GraphQL queries
  - [#202](https://github.com/thoth-pub/thoth/issues/202) - Query works by DOI
  - [#195](https://github.com/thoth-pub/thoth/issues/195) - Prompt confirmation upon delete

### Fixed
  - [#199](https://github.com/thoth-pub/thoth/issues/199), [#201](https://github.com/thoth-pub/thoth/issues/201) - Error displaying publications if filtering on empty ISBN or URL
  - Trigger a warning when the current user does not have any editting permissions

## [[0.3.1]](https://github.com/thoth-pub/thoth/releases/tag/v0.3.1) - 2021-03-04
### Fixed
  - [#197](https://github.com/thoth-pub/thoth/issues/197) - Error deserialising publications in APP

## [[0.3.0]](https://github.com/thoth-pub/thoth/releases/tag/v0.3.0) - 2021-03-03
### Changed
  - [#162](https://github.com/thoth-pub/thoth/issues/162) - Only records linked to publishers user has access to are listed in APP
  - [#167](https://github.com/thoth-pub/thoth/issues/167) - Make work contribution the canonical source of contributor names in ONIX output

### Added
  - [#177](https://github.com/thoth-pub/thoth/issues/177) - Allow querying objects by linked publisher(s)
  - [#159](https://github.com/thoth-pub/thoth/issues/159), [#160](https://github.com/thoth-pub/thoth/issues/160), [#161](https://github.com/thoth-pub/thoth/issues/161) - Add publisher accounts
  - [#163](https://github.com/thoth-pub/thoth/issues/163) - Save a snapshot of each object upon update
  - [#164](https://github.com/thoth-pub/thoth/issues/164), [#165](https://github.com/thoth-pub/thoth/issues/165) - Add contributor names to contribution
  - [#168](https://github.com/thoth-pub/thoth/issues/168) - Warn users when editing a contributor or a funder that is linked to a work
  - [#185](https://github.com/thoth-pub/thoth/issues/185) - Allow resetting user passwords through CLI
  - Allow creating publisher accounts through CLI

### Fixed
  - [#181](https://github.com/thoth-pub/thoth/issues/181) - Enforce numeric values for issue ordinal

## [[0.2.13]](https://github.com/thoth-pub/thoth/releases/tag/v0.2.13) - 2021-01-14
### Changed
  - Update API URL in docker github action
  - Remove staging tag in docker github action

## [[0.2.12]](https://github.com/thoth-pub/thoth/releases/tag/v0.2.12) - 2021-01-12
### Changed
  - [#153](https://github.com/thoth-pub/thoth/issues/153) - Implement created and updated dates to each structure

## [[0.2.11]](https://github.com/thoth-pub/thoth/releases/tag/v0.2.11) - 2021-01-06
### Changed
  - [#151](https://github.com/thoth-pub/thoth/issues/151) - Make browser prompt user to save Onix XML to file
  - [#143](https://github.com/thoth-pub/thoth/issues/143) - Start using Github Actions instead of Travis

### Added
  - [#121](https://github.com/thoth-pub/thoth/issues/121) - Add created and updated dates to each table

## [[0.2.10]](https://github.com/thoth-pub/thoth/releases/tag/v0.2.10) - 2021-01-04
### Changed
  - [#127](https://github.com/thoth-pub/thoth/issues/127) - Do not exit main entity edit pages upon saving
  - [#147](https://github.com/thoth-pub/thoth/issues/147) - Remove subject code validation for non open subject headings

## [[0.2.9]](https://github.com/thoth-pub/thoth/releases/tag/v0.2.9) - 2020-11-24
### Changed
  - Hide creative commons icon when license is unset in APP catalogue

### Added
  - Display book cover placeholder when cover URL is unset
  - Status tags to APP catalogue

## [[0.2.8]](https://github.com/thoth-pub/thoth/releases/tag/v0.2.8) - 2020-11-23
### Changed
  - Upgrade fontawesome to v5.4.0

### Added
  - Information banner to APP homepage
  - New BISAC codes

## [[0.2.7]](https://github.com/thoth-pub/thoth/releases/tag/v0.2.7) - 2020-11-19
### Changed
  - [#118](https://github.com/thoth-pub/thoth/issues/118) - Ensure empty data is sent as null not as empty strings
  - [#131](https://github.com/thoth-pub/thoth/issues/131) - Moved forms with relationships outside main object form

## [[0.2.6]](https://github.com/thoth-pub/thoth/releases/tag/v0.2.6) - 2020-11-13
### Changed
  - Fix pricing functionality ommitted in previous release

## [[0.2.5]](https://github.com/thoth-pub/thoth/releases/tag/v0.2.5) - 2020-11-13
### Added
  - New BISAC codes

## [[0.2.4]](https://github.com/thoth-pub/thoth/releases/tag/v0.2.4) - 2020-11-10
### Added
  - Implemented pricing CRUD in APP

## [[0.2.3]](https://github.com/thoth-pub/thoth/releases/tag/v0.2.3) - 2020-11-06
### Added
  - Implemented pagination in all admin components
  - Implemented pagination in catalogue

## [[0.2.2]](https://github.com/thoth-pub/thoth/releases/tag/v0.2.2) - 2020-11-03
### Changed
  - Set `THOTH_API` on build via docker

## [[0.2.1]](https://github.com/thoth-pub/thoth/releases/tag/v0.2.1) - 2020-11-02
### Changed
  - Redirect to relevant routes upon save and create actions in APP

### Added
  - Delete functionality in all APP objects

## [[0.2.0]](https://github.com/thoth-pub/thoth/releases/tag/v0.2.0) - 2020-10-23
### Changed
  - [#38](https://github.com/thoth-pub/thoth/issues/38) - Split client and server
  - [#98](https://github.com/thoth-pub/thoth/issues/98) - Streamline Thoth logo

### Added
  - [#97](https://github.com/thoth-pub/thoth/issues/97), [#39](https://github.com/thoth-pub/thoth/issues/39), [#41](https://github.com/thoth-pub/thoth/issues/41) - Implement WASM frontend with Yew
  - [#40](https://github.com/thoth-pub/thoth/issues/40) - Implement API authentication

## [[0.1.10]](https://github.com/thoth-pub/thoth/releases/tag/v0.1.10) - 2020-06-03
### Changed
  - Roadmap button in index catalogue

## [[0.1.9]](https://github.com/thoth-pub/thoth/releases/tag/v0.1.9) - 2020-06-03
### Added
  - Roadmap document

## [[0.1.8]](https://github.com/thoth-pub/thoth/releases/tag/v0.1.8) - 2020-06-02
### Changed
  - New design for the index catalogue

## [[0.1.7]](https://github.com/thoth-pub/thoth/releases/tag/v0.1.7) - 2020-03-27
### Changed
  - [#35](https://github.com/thoth-pub/thoth/issues/35) - Fix date format and lack in ONIX sender header
  - Add place of publication to ONIX file
  - Use code 03 (description) instead of 30 (abstract) in OAPEN ONIX

## [[0.1.6]](https://github.com/thoth-pub/thoth/releases/tag/v0.1.6) - 2020-03-26
### Changed
  - Fix incompatibilities with OAPEN ONIX parser
  - Map ONIX parameter to UUID directly, instead of converting afterwards
  - Normalise server route definitions

## [[0.1.5]](https://github.com/thoth-pub/thoth/releases/tag/v0.1.5) - 2020-03-25
### Changed
  - Load assets statically

## [[0.1.4]](https://github.com/thoth-pub/thoth/releases/tag/v0.1.4) - 2020-03-24
### Changed
  - "/" now renders its own page, instead of redirecting to "/graphiql"
  - [#27](https://github.com/thoth-pub/thoth/issues/27) - Produce an OAPEN compatible ONIX file

### Added
  - [#26](https://github.com/thoth-pub/thoth/issues/26) - Create an endpoint to allow generating ONIX streams from "/onix/{workId}"

### Removed
  - Dropped support for creating ONIX from binary

## [[0.1.3]](https://github.com/thoth-pub/thoth/releases/tag/v0.1.3) - 2020-03-16
### Changed
  - Pin compiler's docker image to a specific version (best practice)
  - Use COPY instead of ADD for directories in Dockerfile (best practice)
  - [#24](https://github.com/thoth-pub/thoth/issues/24) - Implemented rust style guidelines

### Added
  - [#23](https://github.com/thoth-pub/thoth/issues/23) - Redirect "/" to "/graphiql"
  - [#18](https://github.com/thoth-pub/thoth/issues/18) - Create ThothError structure to start catching all other types of errors
  - [#24](https://github.com/thoth-pub/thoth/issues/24) - Enforce rust style guidelines using husky (pre-push hook) and travis
  - [#17](https://github.com/thoth-pub/thoth/issues/17) - Allow producing a proto ONIX file from the binary

## [[0.1.2]](https://github.com/thoth-pub/thoth/releases/tag/v0.1.2) - 2020-03-03
### Changed
  - [#10](https://github.com/thoth-pub/thoth/issues/10) - Port exposing is handled in Dockerfile instead of docker-compose
  - [#16](https://github.com/thoth-pub/thoth/issues/16) - Moved server start function from binary to library
  - [#9](https://github.com/thoth-pub/thoth/issues/9) - Docker image is now compiled statically

### Added
  - [#13](https://github.com/thoth-pub/thoth/issues/13) - Added limit and offset arguments to all queries
  - [#13](https://github.com/thoth-pub/thoth/issues/13) - Added default order by clauses to all queries
  - [#15](https://github.com/thoth-pub/thoth/issues/15) - Implemented GraphQL errors for diesel errors
  - [#13](https://github.com/thoth-pub/thoth/issues/13) - Added filter arguments for publishers and works queries

## [[0.1.1]](https://github.com/thoth-pub/thoth/releases/tag/v0.1.1) - 2020-02-27
### Changed
  - Improved Dockerfile to allow running database migrations at run time

### Added
  - Implemented imprints for publisher graphql object
  - [#6](https://github.com/thoth-pub/thoth/issues/6) - Added subcommands to main binary to allow running embedded migrations without having to install diesel\_cli
  - Automatic publication to crates.io

## [[0.1.0]](https://github.com/thoth-pub/thoth/releases/tag/v0.1.0) - 2020-02-21
### Added
  - Database migrations
  - GraphQL handlers implementing the thoth schema<|MERGE_RESOLUTION|>--- conflicted
+++ resolved
@@ -7,17 +7,14 @@
 ## [Unreleased]
 ### Changed
   - Use inlined syntax in format strings to comply with [`rustc 1.67.0`](https://github.com/rust-lang/rust/releases/tag/1.67.0)
-<<<<<<< HEAD
+  - Upgrade rust to `1.67.0` in production and development `Dockerfile`
+  - Upgrade build dependencies (npm `v9.4.0`, node `v18.13.0` and rollup `v3.12.0`) in production and development `Dockerfile`
   - [#457](https://github.com/thoth-pub/thoth/issues/457) - Upgrade `juniper` to v0.15.10
   - Upgrade `diesel` to v2.0.2
   - Upgrade `uuid` to v0.8.2
   - Upgrade `paperclip` to v0.8.0
   - Upgrade `graphql_client` to v0.12.0
   - Upgrade `chrono` to v0.4.23
-=======
-  - Upgrade rust to `1.67.0` in production and development `Dockerfile`
-  - Upgrade build dependencies (npm `v9.4.0`, node `v18.13.0` and rollup `v3.12.0`) in production and development `Dockerfile`
->>>>>>> 56b955c8
 
 ## [[0.9.5]](https://github.com/thoth-pub/thoth/releases/tag/v0.9.5) - 2023-01-17
 ### Changed
