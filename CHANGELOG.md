--- conflicted
+++ resolved
@@ -5,17 +5,15 @@
 and this project adheres to [Semantic Versioning](https://semver.org/spec/v2.0.0.html).
 
 ## [Unreleased]
-<<<<<<< HEAD
 ### Changed
   - Upgrade rust to `1.75.0` in production and development `Dockerfile`
   - Upgrade `juniper` to v0.15.12
   - Upgrade `actix-web` to v4.4.1
   - Upgrade `actix-cors` to v0.7.0
   - Increase size of URL columns in locations component
-=======
+
 ### Fixed
   - [531](https://github.com/thoth-pub/thoth/pull/531) - Fix bug where New Publication form for Chapter could have an ISBN pre-populated but greyed out
->>>>>>> 28b34452
 
 ## [[0.11.12]](https://github.com/thoth-pub/thoth/releases/tag/v0.11.12) - 2023-12-20
 ### Fixed
