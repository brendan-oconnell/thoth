# Changelog
All notable changes to thoth will be documented in this file.

The format is based on [Keep a Changelog](https://keepachangelog.com/en/1.0.0/),
and this project adheres to [Semantic Versioning](https://semver.org/spec/v2.0.0.html).

## [Unreleased]
<<<<<<< HEAD
### Added
  - [583](https://github.com/thoth-pub/thoth/issues/583) - Add new field, Permanently Withdrawn Date, to Work for Out-of-print or Withdrawn from Sale Works.
=======
### Changed
 - [218](https://github.com/thoth-pub/thoth/issues/218) - Make series ISSN optional
>>>>>>> 07879d14

## [[0.12.2]](https://github.com/thoth-pub/thoth/releases/tag/v0.12.2) - 2024-04-16
### Added
  - [581](https://github.com/thoth-pub/thoth/issues/581) - Add crossmark policy DOI to imprint record

### Changed
  - [591](https://github.com/thoth-pub/thoth/pull/591) - Upgrade rust to `1.77.2` in production and development `Dockerfile`
  - [591](https://github.com/thoth-pub/thoth/pull/591) - Added favicons to export API and GraphQL API docs
  - [591](https://github.com/thoth-pub/thoth/pull/591) - Replaced static logo files with CDN paths
  - [591](https://github.com/thoth-pub/thoth/pull/591) - Moved thoth CSS to root directory in thoth-app
  - [591](https://github.com/thoth-pub/thoth/pull/591) - Replace unnecessary pageloader CSS with an actual loader
  - [591](https://github.com/thoth-pub/thoth/pull/591) - Apply Thoth theming to rapidocs
  - [591](https://github.com/thoth-pub/thoth/pull/591) - Upgrade `graphiql` to v3.2
  - [591](https://github.com/thoth-pub/thoth/pull/591) - Upgrade `trunk` to v0.19.2
  - [591](https://github.com/thoth-pub/thoth/pull/591) - Upgrade `wasm-bindgen` to v0.2.92

### Fixed
  - [591](https://github.com/thoth-pub/thoth/pull/591) - Replaced broken logo URL in export API docs

## [[0.12.1]](https://github.com/thoth-pub/thoth/releases/tag/v0.12.1) - 2024-04-8
### Fixed
  - [589](https://github.com/thoth-pub/thoth/issues/589) - Truncation of `short_abstract` in Thoth ONIX results in Invalid UTF-8 sequences

## [[0.12.0]](https://github.com/thoth-pub/thoth/releases/tag/v0.12.0) - 2024-03-14
### Removed
  - [549](https://github.com/thoth-pub/thoth/pull/549) - Deprecate public-facing pages in Thoth APP in favour of a separate, standalone, website

### Added
  - [549](https://github.com/thoth-pub/thoth/pull/549) - Build and push staging docker images on pull requests

### Changed
 - [549](https://github.com/thoth-pub/thoth/pull/549) - Upgrade GitHub actions dependencies (`docker/setup-qemu-action@v3`, `docker/setup-buildx-action@v3`, `docker/login-action@v3`, `docker/build-push-action@v5`, `actions/checkout@v4`, `actions/setup-node@v4`)

## [[0.11.18]](https://github.com/thoth-pub/thoth/releases/tag/v0.11.18) - 2024-03-07
### Added
  - [441](https://github.com/thoth-pub/thoth/issues/441) - Implement ONIX 3.0 "Thoth" specification (i.e. complete record reflecting full data model)
  - [401](https://github.com/thoth-pub/thoth/issues/401) - Add BDS Live to list of supported platforms for JSTOR ONIX output

### Fixed
  - [475](https://github.com/thoth-pub/thoth/issues/475) - Add seconds to timestamp for Crossref metadata output
  - [571](https://github.com/thoth-pub/thoth/issues/571) - Fix overlapping URL text for Locations in Thoth Admin panel on website in Safari and Chromium browsers

### Changed
 - [578](https://github.com/thoth-pub/thoth/pull/578) - Upgrade `actix-identity` to v0.7.1
 - [578](https://github.com/thoth-pub/thoth/pull/578) - Upgrade `actix-session` to v0.9.0

### Security
  - [572](https://github.com/thoth-pub/thoth/pull/572) - Upgrade `mio` to v0.8.11

## [[0.11.17]](https://github.com/thoth-pub/thoth/releases/tag/v0.11.17) - 2024-02-29
### Changed
  - [568](https://github.com/thoth-pub/thoth/issues/568) - Allow building `thoth-app` directly from cargo, using a build script in `thoth-app-server`
  - [569](https://github.com/thoth-pub/thoth/pull/569) - Build `thoth-app` with `trunk, instead of `wasm-pack`
  - [569](https://github.com/thoth-pub/thoth/pull/569) - Optionally load `thoth-export-server` env variables from `.env` at build time
  - [569](https://github.com/thoth-pub/thoth/pull/569) - Optionally load `thoth-app` env variables from `.env` at build time
  - [569](https://github.com/thoth-pub/thoth/pull/569) - Upgrade `jsonwebtoken` to v9.2.0
  - [569](https://github.com/thoth-pub/thoth/pull/569) - Mark `jsonwebtoken` as an optional dependency, built with the `backend` feature
  - [569](https://github.com/thoth-pub/thoth/pull/569) - Upgrade `env\_logger` to v0.11.2
  - [569](https://github.com/thoth-pub/thoth/pull/569) - Upgrade `semver` to v1.0.22
  - [569](https://github.com/thoth-pub/thoth/pull/569) - Upgrade `gloo-storage` to v0.3.0
  - [569](https://github.com/thoth-pub/thoth/pull/569) - Upgrade `gloo-timers` to v0.3.0
  - [569](https://github.com/thoth-pub/thoth/pull/569) - Upgrade `strum` to v0.26.1
  - [569](https://github.com/thoth-pub/thoth/pull/569) - Upgrade`reqwest-retry` to v0.3.0
  - [499](https://github.com/thoth-pub/thoth/issues/499) - Default main\_contribution to true

### Fixed
  - [564](https://github.com/thoth-pub/thoth/issues/564) - Fix error in BibTeX not outputting editors in work types other than edited volume
  - [447](https://github.com/thoth-pub/thoth/issues/447) - Prevents Google Books Onix3 format output from Export API if Thoth record doesn't contain at least one BIC, BISAC or LCC subject code
  - [404](https://github.com/thoth-pub/thoth/issues/404) - Prevents JSTOR Onix3 format output from Export API if Thoth record doesn't contain at least one BISAC subject code

### Security
  - [569](https://github.com/thoth-pub/thoth/pull/569) - Upgrade `actix-web` to v4.5.1
  - [569](https://github.com/thoth-pub/thoth/pull/569) - Upgrade `tempfile` to v3.10.1
  - [569](https://github.com/thoth-pub/thoth/pull/569) - Upgrade `openssl` to v0.10.64
  - [569](https://github.com/thoth-pub/thoth/pull/569) - Upgrade `serde\_yaml` to v0.9.25

## [[0.11.16]](https://github.com/thoth-pub/thoth/releases/tag/v0.11.16) - 2024-02-19
### Changed
  - [561](https://github.com/thoth-pub/thoth/issues/561) - Add "Publisher Website" as a location platform
  - [553](https://github.com/thoth-pub/thoth/pull/553) - Upgrade rust to `1.76.0` in production and development `Dockerfile`
  - [305](https://github.com/thoth-pub/thoth/issues/305) - Update rust edition to 2021
  - [555](https://github.com/thoth-pub/thoth/pull/555) - Remove thoth-client's schema.json with auto-generated GraphQL schema language file on compilation

### Added
  - [244](https://github.com/thoth-pub/thoth/issues/244) - Expose GraphQL schema file in /schema.graphql
  - [503](https://github.com/thoth-pub/thoth/issues/503) - Allow reverting migrations in the CLI and check that migrations can be reverted in run-migration github action
  - [557](https://github.com/thoth-pub/thoth/pull/557) - Added github action to chech that the changelog has been updated on PRs

## [[0.11.15]](https://github.com/thoth-pub/thoth/releases/tag/v0.11.15) - 2024-01-18
### Changed
  - [536](https://github.com/thoth-pub/thoth/issues/536) - Rename "SciELO" location platform to "SciELO Books"

## [[0.11.14]](https://github.com/thoth-pub/thoth/releases/tag/v0.11.14) - 2024-01-18
### Changed
  - [#467](https://github.com/thoth-pub/thoth/issues/467), [#403](https://github.com/thoth-pub/thoth/issues/403), [#536](https://github.com/thoth-pub/thoth/issues/536) - Expand the list of location platforms with: GoogleBooks, InternetArchive, ScienceOpen, and Scielo
  - [526](https://github.com/thoth-pub/thoth/issues/526) - Added Brendan to About page

## [[0.11.13]](https://github.com/thoth-pub/thoth/releases/tag/v0.11.13) - 2024-01-08
### Changed
  - Upgrade rust to `1.75.0` in production and development `Dockerfile`
  - Upgrade `juniper` to v0.15.12
  - Upgrade `actix-web` to v4.4.1
  - Upgrade `actix-cors` to v0.7.0
  - Increase size of URL columns in locations component

### Fixed
  - [531](https://github.com/thoth-pub/thoth/pull/531) - Fix bug where New Publication form for Chapter could have an ISBN pre-populated but greyed out

## [[0.11.12]](https://github.com/thoth-pub/thoth/releases/tag/v0.11.12) - 2023-12-20
### Fixed
  - [530](https://github.com/thoth-pub/thoth/pull/530) - Fix pagination offset calculation in export API
  - [530](https://github.com/thoth-pub/thoth/pull/530) - Do not allow to create more than one price in the same currency for the same publication

## [[0.11.11]](https://github.com/thoth-pub/thoth/releases/tag/v0.11.11) - 2023-12-19
### Changed
  - Upgrade rust to `1.74.1` in production and development `Dockerfile`
  - Upgrade build dependencies (npm `v10.2.5`, node `v20.10.0` and rollup `v4.9.1`) in production and development `Dockerfile`

## [[0.11.10]](https://github.com/thoth-pub/thoth/releases/tag/v0.11.10) - 2023-11-27
### Fixed
  - [524](https://github.com/thoth-pub/thoth/pull/524) - Bibliography note not being retrieved on work page

## [[0.11.9]](https://github.com/thoth-pub/thoth/releases/tag/v0.11.9) - 2023-11-22
### Changed
  - Upgrade rust to `1.74.0` in production and development `Dockerfile`
  - Upgrade `xml-rs` to v0.8.19
  - Upgrade `clap` to v4.4.7
  - Upgrade `dialoguer` to v0.11.0
  - Upgrade `futures` to v0.3.29
  - Upgrade `regex` to v1.10.2
  - Upgrade `diesel` to v2.1.3
  - Upgrade `csv` to v1.3.0
  - Upgrade `reqwest-middleware` to v0.2.4
  - [522](https://github.com/thoth-pub/thoth/pull/522) - Improve MARC records with further recommendations

## [[0.11.8]](https://github.com/thoth-pub/thoth/releases/tag/v0.11.8) - 2023-10-31
### Changed
  - Upgrade rust to `1.73.0` in production and development `Dockerfile`
  - Upgrade build dependencies (npm `v10.2.0`, node `v18.18.2`, n `v9.2.0` and rollup `v4.1.4`) in production and development `Dockerfile`
  - [519](https://github.com/thoth-pub/thoth/issues/519) - Update ProQuest Ebrary (Ebook Central) ONIX output pricing

## [[0.11.7]](https://github.com/thoth-pub/thoth/releases/tag/v0.11.7) - 2023-10-02
### Changed
  - [508](https://github.com/thoth-pub/thoth/pull/508) - Improve MARC records with recommendations
  - Upgrade `actix-identity` to v0.6.0
  - Upgrade `actix-session` to v0.8.0
  - Upgrade `chrono` to v0.4.31
  - Upgrade `marc` to v3.1.1

### Fixed
  - [#513](https://github.com/thoth-pub/thoth/issues/513) - Expand DOI regex to include angle brackets

## [[0.11.6]](https://github.com/thoth-pub/thoth/releases/tag/v0.11.6) - 2023-09-08
### Security
  - Upgrade `chrono` to v0.4.30

## [[0.11.5]](https://github.com/thoth-pub/thoth/releases/tag/v0.11.5) - 2023-09-05
### Security
  - Upgrade `actix-web` to v4.4.0
  - Upgrade `tempfile` to v3.8.0

### Changed
  - Upgrade `diesel` to v2.1.1
  - Upgrade `diesel-derive-enum` to v2.1.0
  - Upgrade `diesel-derive-newtype` to v2.1.0
  - Upgrade `diesel_migrations` to v2.1.0
  - Upgrade `rand` to v0.8.5
  - Upgrade `juniper` to v0.15.11
  - Upgrade `strum` to v0.25.0
  - Upgrade `paperclip` to v0.8.1
  - Upgrade `graphql_client` to v0.13.0
  - Upgrade `reqwest-middleware` to v0.2.3
  - Upgrade `reqwest-retry` to v0.2.3
  - Upgrade `actix-identity` to v0.5.2 and added `actix-session` v0.7.2
  - Upgrade `dialoguer` to v0.10.4
  - Upgrade `futures` to v0.3.28
  - Upgrade `regex` to v1.9.5
  - Upgrade `jsonwebtoken` to v8.3.0
  - Upgrade `csv` to v1.2.2
  - Upgrade `xml-rs` to v0.8.17
  - Upgrade `log` to v0.4.20
  - Upgrade `clap` to v4.4.2
  - Short version of host command is now `-H` instead of `-h` in CLI

## [[0.11.4]](https://github.com/thoth-pub/thoth/releases/tag/v0.11.4) - 2023-08-28
### Security
  - Upgrade `rustls-webpki` to v0.100.2

## [[0.11.3]](https://github.com/thoth-pub/thoth/releases/tag/v0.11.3) - 2023-08-28
### Fixed
  - [500](https://github.com/thoth-pub/thoth/issues/500) - Update ORCID regex

### Security
  - Upgrade `openssl` to v0.10.56
  - Upgrade `reqwest` to v0.11.20
  - Upgrade `chrono` to v0.4.26

### Changed
  - Upgrade rust to `1.72.0` in production and development `Dockerfile`
  - Upgrade build dependencies (npm `v9.8.1`, node `v18.17.1`, n `v9.1.0`, and rollup `v3.28.1`) in production and development `Dockerfile`
  - Upgrade `wasm-pack` to [v0.12.1](https://github.com/rustwasm/wasm-pack/releases/tag/v0.12.1)

### Added
  - Link to privacy policy in navbar

## [[0.11.2]](https://github.com/thoth-pub/thoth/releases/tag/v0.11.2) - 2023-06-19
### Changed
  - Upgrade `wasm-pack` to [v0.12.0](https://github.com/rustwasm/wasm-pack/releases/tag/v0.12.0)
  - Upgrade `clap` to v2.34.0

## [[0.11.1]](https://github.com/thoth-pub/thoth/releases/tag/v0.11.1) - 2023-06-15
### Added
  - Add CC0 license to MARC records

### Changed
  - Upgrade rust to `1.70.0` in production and development `Dockerfile`
  - Upgrade build dependencies (npm `v9.6.7`, node `v18.16.0` and rollup `v3.23.1`) in production and development `Dockerfile`
  - Upgrade `wasm-pack` to v0.11.1
  - Replace `marc` fork with actual crate
  - Update about page

## [[0.11.0]](https://github.com/thoth-pub/thoth/releases/tag/v0.11.0) - 2023-04-14
### Added
  - [490](https://github.com/thoth-pub/thoth/issues/490) - Generate MARC 21 markup
  - [491](https://github.com/thoth-pub/thoth/issues/491) - Generate MARC 21 XML
  - [492](https://github.com/thoth-pub/thoth/pull/492) - Add Thoth's MARC organization code to MARC records
  - [492](https://github.com/thoth-pub/thoth/pull/492) - Add ORCID IDs to MARC
  - [492](https://github.com/thoth-pub/thoth/pull/492) - Add contact details to APP

### Changed
  - [492](https://github.com/thoth-pub/thoth/pull/492) - Streamline `thoth-export-server`'s XML module

## [[0.10.0]](https://github.com/thoth-pub/thoth/releases/tag/v0.10.0) - 2023-04-03
### Added
  - [42](https://github.com/thoth-pub/thoth/issues/42) - Generate MARC 21 records
  - New `work` field `bibliography_note`

## [[0.9.18]](https://github.com/thoth-pub/thoth/releases/tag/v0.9.18) - 2023-03-27
### Security
  - Upgrade `r2d2` to v0.8.10
  - Upgrade `scheduled-thread-pool` to v0.2.7
  - Upgrade `openssl` to v0.10.48
  - Upgrade `remove_dir_all` to v0.5.3

## [[0.9.17]](https://github.com/thoth-pub/thoth/releases/tag/v0.9.17) - 2023-03-25
### Changed
  - Upgrade rust to `1.68.1` in production and development `Dockerfile`
  - Upgrade build dependencies (npm `v9.6.2`, node `v18.15.0` and rollup `v3.20.2`) in production and development `Dockerfile`
  - Upgrade `wasm-pack` to v0.11.0

## [[0.9.16]](https://github.com/thoth-pub/thoth/releases/tag/v0.9.16) - 2023-03-24
### Added
  - [#480](https://github.com/thoth-pub/thoth/pull/480) Add field to work table to track when the work or any of its relations was last updated

### Changed
  - Removed manual character checks and derivable defaults to comply with [`rustc 1.68.0`](https://github.com/rust-lang/rust/releases/tag/1.68.0)
  - [484](https://github.com/thoth-pub/thoth/pull/484) GraphQL queries: support filtering on multiple enum variants for work status and language relation, and add filtering for works last updated before/after a specified timestamp

## [[0.9.15]](https://github.com/thoth-pub/thoth/releases/tag/v0.9.15) - 2023-03-01
### Fixed
  - Issue adding institutions in previous release

## [[0.9.14]](https://github.com/thoth-pub/thoth/releases/tag/v0.9.14) - 2023-03-01
### Changed
  - Upgrade `openssl-src` to v111.25.0
  - Upgrade `bumpalo` to v3.12.0

### Fixed
  - [#326](https://github.com/thoth-pub/thoth/issues/326) - Debounce search queries

## [[0.9.13]](https://github.com/thoth-pub/thoth/releases/tag/v0.9.13) - 2023-02-21
### Changed
  - Input actix keep alive via CLI arguments
  - Implement a failed request retry policy in client

## [[0.9.12]](https://github.com/thoth-pub/thoth/releases/tag/v0.9.12) - 2023-02-17
### Changed
  - Reduce number of concurrent requests

## [[0.9.11]](https://github.com/thoth-pub/thoth/releases/tag/v0.9.11) - 2023-02-17
### Changed
  - Upgrade rust to `1.67.1` in production and development `Dockerfile`
  - Upgrade build dependencies (npm `v9.5.0`, node `v18.14.1` and rollup `v3.15.0`) in production and development `Dockerfile`

## [[0.9.10]](https://github.com/thoth-pub/thoth/releases/tag/v0.9.10) - 2023-02-17
### Changed
  - Include `limit` and `offset` in `thoth-client`'s works query
  - Paginate `get_works` requests in export API using concurrent requests
  - Input number of actix workers via CLI arguments

### Added
  - Work count query to `thoth-client`

## [[0.9.9]](https://github.com/thoth-pub/thoth/releases/tag/v0.9.9) - 2023-02-16
### Changed
  - Upgrade `actix-web` to v4.3.0
  - Upgrade `actix-cors` to v0.6.4
  - Upgrade `env_logger` to v0.10.0
  - Upgrade `jsonwebtoken` to v8.2.0
  - Upgrade `strum` to v0.24.1
  - Output real IP address in actix logs

## [[0.9.8]](https://github.com/thoth-pub/thoth/releases/tag/v0.9.8) - 2023-02-14
### Changed
  - Replace generic error with actual message when migrations fail
  - Upgrade node and rollup in github actions

### Added
  - Github action to check that all migrations run successfully
  - About page with organisation information

## [[0.9.7]](https://github.com/thoth-pub/thoth/releases/tag/v0.9.7) - 2023-02-02
### Fixed
  - Correct wrong fields used in `0.9.6` migration

## [[0.9.6]](https://github.com/thoth-pub/thoth/releases/tag/v0.9.6) - 2023-01-31
### Changed
  - Use inlined syntax in format strings to comply with [`rustc 1.67.0`](https://github.com/rust-lang/rust/releases/tag/1.67.0)
  - Upgrade rust to `1.67.0` in production and development `Dockerfile`
  - Upgrade build dependencies (npm `v9.4.0`, node `v18.13.0` and rollup `v3.12.0`) in production and development `Dockerfile`
  - [#457](https://github.com/thoth-pub/thoth/issues/457) - Upgrade `juniper` to v0.15.10
  - Upgrade `diesel` to v2.0.2
  - Upgrade `uuid` to v0.8.2
  - Upgrade `paperclip` to v0.8.0
  - Upgrade `graphql_client` to v0.12.0
  - Upgrade `chrono` to v0.4.23

### Fixed
  - [#469](https://github.com/thoth-pub/thoth/issues/469) - Expand DOI regex to include square brackets

## [[0.9.5]](https://github.com/thoth-pub/thoth/releases/tag/v0.9.5) - 2023-01-17
### Changed
  - Upgrade rust to `1.66.0` in production and development `Dockerfile`
  - Upgrade build dependencies (npm `v9.2.0`, n `v9.0.1`, node `v18.12.1` and rollup `v3.7.4`) in production and development `Dockerfile`

### Fixed
  - [#463](https://github.com/thoth-pub/thoth/issues/463) - Update Thema codes to v1.5

## [[0.9.4]](https://github.com/thoth-pub/thoth/releases/tag/v0.9.4) - 2022-12-05
### Added
  - [#414](https://github.com/thoth-pub/thoth/pull/414) - Synchronise chapters' `work_status` and `publication_date` with parent's upon parent's update

## [[0.9.3]](https://github.com/thoth-pub/thoth/releases/tag/v0.9.3) - 2022-11-21
### Added
  - [#456](https://github.com/thoth-pub/thoth/pull/456) - Implement JSON output format

### Changed
  - [#455](https://github.com/thoth-pub/thoth/pull/455) - Extend CSV output format to include all available fields

## [[0.9.2]](https://github.com/thoth-pub/thoth/releases/tag/v0.9.2) - 2022-11-01
### Changed
  - [#396](https://github.com/thoth-pub/thoth/pull/396) - Expand the list of contribution types with: SoftwareBy, ResearchBy, ContributionsBy, Indexer
  - [#451](https://github.com/thoth-pub/thoth/pull/451) - Output both short and long abstracts in Crossref DOI deposit

## [[0.9.1]](https://github.com/thoth-pub/thoth/releases/tag/v0.9.1) - 2022-10-27
### Changed
  - [#449](https://github.com/thoth-pub/thoth/pull/449) - Update EBSCO Host ONIX price type code

## [[0.9.0]](https://github.com/thoth-pub/thoth/releases/tag/v0.9.0) - 2022-10-24
### Added
  - [#333](https://github.com/thoth-pub/thoth/issues/333) - Add references to schema
  - Output references in Crossref DOI deposit
  - [#444](https://github.com/thoth-pub/thoth/issues/444) - Output abstracts in Crossref DOI deposit
  - [#443](https://github.com/thoth-pub/thoth/issues/443) - Output affiliations in Crossref DOI deposit
  - [#446](https://github.com/thoth-pub/thoth/issues/446) - Output fundings in Crossref DOI deposit

### Changed
  - Simplify syntax in CRUD methods

## [[0.8.11]](https://github.com/thoth-pub/thoth/releases/tag/v0.8.11) - 2022-10-07
### Changed
  - [#298](https://github.com/thoth-pub/thoth/issues/298) - Make database constraint errors more user-friendly in API output and APP notifications
  - Replaced docker musl image (no longer maintained) with official images, installing requirements needed for static compilation

## [[0.8.10]](https://github.com/thoth-pub/thoth/releases/tag/v0.8.10) - 2022-09-30
  - [#438](https://github.com/thoth-pub/thoth/issues/438) - Allow specifying query parameters based on the requested specification
  - Upgrade rust to `1.64.0` in development `Dockerfile`

## [[0.8.9]](https://github.com/thoth-pub/thoth/releases/tag/v0.8.9) - 2022-09-21
### Added
  - [#426](https://github.com/thoth-pub/thoth/issues/426) - Add ProQuest Ebrary ONIX 2.1 specification
  - [#420](https://github.com/thoth-pub/thoth/issues/420) - Add RNIB Bookshare to the list of supported platforms for ONIX 2.1
  - [#423](https://github.com/thoth-pub/thoth/issues/423) - Add a link to the Thoth user manual under "Docs" tab of navbar
  - Development workflow in docker

### Changed
  - [#429](https://github.com/thoth-pub/thoth/issues/429) - Incomplete metadata record errors are now returned as a 404 instead of 500
  - Added derives for `Eq` alongside `PartialEq` to comply with [`rustc 1.63.0`](https://github.com/rust-lang/rust/releases/tag/1.63.0)
  - Upgrade rust to `1.63.0` in development `Dockerfile`
  - Order contributions and relations by ordinal, and subjects by type and ordinal

### Fixed
  - [#425](https://github.com/thoth-pub/thoth/issues/425) - Fix typo in contribution type illustrator
  - [#424](https://github.com/thoth-pub/thoth/issues/424) - Fix inactive tag on catalogue

## [[0.8.8]](https://github.com/thoth-pub/thoth/releases/tag/v0.8.8) - 2022-08-02
### Added
  - [#389](https://github.com/thoth-pub/thoth/issues/389) - Streamline chapter (child work) creation process

### Changed
  - [#411](https://github.com/thoth-pub/thoth/issues/411) - Make `copyright_holder` optional
  - [#393](https://github.com/thoth-pub/thoth/issues/393) - Use en-dash in `page_interval` instead of hyphen
  - Ignore `extra_unused_lifetimes` warning until [clippy's fix](https://github.com/rust-lang/rust-clippy/issues/9014) for the false positive is live
  - Split build, test, and lint workflow job into separate jobs

## [[0.8.7]](https://github.com/thoth-pub/thoth/releases/tag/v0.8.7) - 2022-07-22
### Fixed
  - [#379](https://github.com/thoth-pub/thoth/issues/379) - Limit to 6 the number of ISBNs offered in CrossRef metadata export
  - [#388](https://github.com/thoth-pub/thoth/issues/388) - Upgrade packages flagged in Dependabot alerts

### Changed
  - [#370](https://github.com/thoth-pub/thoth/issues/370) - Upgrade Yew to v0.19

## [[0.8.6]](https://github.com/thoth-pub/thoth/releases/tag/v0.8.6) - 2022-07-01
### Added
  - [#390](https://github.com/thoth-pub/thoth/pull/390) - Implement OverDrive ONIX 3.0 specification

### Fixed
  - [#392](https://github.com/thoth-pub/thoth/issues/392) - Fix encoding of print ISBN in JSTOR ONIX output

## [[0.8.5]](https://github.com/thoth-pub/thoth/releases/tag/v0.8.5) - 2022-05-30
### Added
  - [#287](https://github.com/thoth-pub/thoth/issues/287) - Allow editing contributions (and affiliations)

### Fixed
  - [#360](https://github.com/thoth-pub/thoth/issues/360) - Prevent adding 0 as the price of a publication
  - [#376](https://github.com/thoth-pub/thoth/issues/376) - Restrict Licence field entries to URL-formatted strings

## [[0.8.4]](https://github.com/thoth-pub/thoth/releases/tag/v0.8.4) - 2022-05-11
### Added
  - [#29](https://github.com/thoth-pub/thoth/issues/29) - Implement CrossRef DOI Deposit specification
  - [#72](https://github.com/thoth-pub/thoth/issues/72) - Implement Google Books ONIX 3.0 specification

### Changed
  - [#356](https://github.com/thoth-pub/thoth/issues/356) - Upgrade actix to v4

## [[0.8.3]](https://github.com/thoth-pub/thoth/releases/tag/v0.8.3) - 2022-04-18
### Added
  - [#359](https://github.com/thoth-pub/thoth/issues/359) - Allow editing publications

## [[0.8.2]](https://github.com/thoth-pub/thoth/releases/tag/v0.8.2) - 2022-04-06
### Changed
  - Added CA certificates to docker image to allow https requests from containers

## [[0.8.1]](https://github.com/thoth-pub/thoth/releases/tag/v0.8.1) - 2022-03-11
### Added
  - [#104](https://github.com/thoth-pub/thoth/issues/104) - Implement BibTeX specification

### Changed
  - Removed unnecessary title branching logic from KBART/ONIX output formats

## [[0.8.0]](https://github.com/thoth-pub/thoth/releases/tag/v0.8.0) - 2022-03-01
### Added
  - [#341](https://github.com/thoth-pub/thoth/issues/341) - Add weight to publication

### Changed
  - Tidied verbose bools and single-character strings to comply with [`rustc 1.59.0`](https://github.com/rust-lang/rust/releases/tag/1.59.0)
  - [#300](https://github.com/thoth-pub/thoth/issues/300) - Moved width/height to Publication, added depth, improved metric/imperial display
  - Upgrade docker's base images to latest available releases

## [[0.7.2]](https://github.com/thoth-pub/thoth/releases/tag/v0.7.2) - 2022-02-08
### Changed
  - [#339](https://github.com/thoth-pub/thoth/pull/339) - Update publication types to include AZW3, DOCX and FictionBook
  - [#331](https://github.com/thoth-pub/thoth/pull/331) - Update series model to include description and CFP URL
  - Allow triggering docker action manually

### Added
  - Add code of conduct and support document to repository

## [[0.7.1]](https://github.com/thoth-pub/thoth/releases/tag/v0.7.1) - 2022-01-24
### Changed
  - Removed redundant `to_string` calls to comply with [`rustc 1.58.0`](https://github.com/rust-lang/rust/releases/tag/1.58.0)
  - [#329](https://github.com/thoth-pub/thoth/pull/329) - Update EBSCO Host ONIX pricing and contributor display logic
  - Allow building docker image manually in actions

## [[0.7.0]](https://github.com/thoth-pub/thoth/releases/tag/v0.7.0) - 2022-01-11
### Added
  - [#28](https://github.com/thoth-pub/thoth/issues/28) - Implement chapter structure
  - GraphQL queries: support filtering on multiple enum variants (e.g. work types, language codes)
  - Dashboard: display Institution stats

### Fixed
  - Issues form: typing filter string in series search box has no effect on which series are displayed

## [[0.6.1]](https://github.com/thoth-pub/thoth/releases/tag/v0.6.1) - 2021-12-13
### Changed
  - Removed redundant closures and `impl`s to comply with [`rustc 1.57.0`](https://github.com/rust-lang/rust/releases/tag/1.57.0)

### Fixed
  - [#309](https://github.com/thoth-pub/thoth/issues/309) - Update Thema codes to v1.4

## [[0.6.0]](https://github.com/thoth-pub/thoth/releases/tag/v0.6.0) - 2021-11-29
### Added
  - [#92](https://github.com/thoth-pub/thoth/issues/92) - Implement institution table, replacing funder and standardising contributor affiliations

## [[0.5.0]](https://github.com/thoth-pub/thoth/releases/tag/v0.5.0) - 2021-11-29
### Added
  - [#297](https://github.com/thoth-pub/thoth/issues/297) - Implement publication location

### Changed
  - Requirement to Number fields preventing user from entering numbers below 0 for Counts/below 1 for Editions and Ordinals, and sets Contribution Ordinal default to 1 instead of 0
  - [#299](https://github.com/thoth-pub/thoth/pull/299) - Update Project MUSE ONIX subject output logic
  - Updated if and else branches to comply with [`rustc 1.56.0`](https://github.com/rust-lang/rust/releases/tag/1.56.0)

### Fixed
  - [#292](https://github.com/thoth-pub/thoth/issues/292) - Cannot unset publication date: error when trying to clear a previously set publication date
  - [#295](https://github.com/thoth-pub/thoth/issues/295) - various subforms failing to trim strings before saving (including on mandatory fields which are checked for emptiness)
  - Factored out duplicated logic for handling optional field values, simplifying the code and reducing the likelihood of further bugs such as [#295](https://github.com/thoth-pub/thoth/issues/295) being introduced
  - Minor issue where some required fields were not marked as "required" (so empty values would be sent to the API and raise an error)
  - Issue with subforms where clicking save button bypassed field requirements (so instead of displaying a warning message such as "Please enter a number", invalid values would be sent to the API and raise an error)
  - [#310](https://github.com/thoth-pub/thoth/issues/310) - Add jstor specification to formats

## [[0.4.7]](https://github.com/thoth-pub/thoth/releases/tag/v0.4.7) - 2021-10-04
### Added
  - [#43](https://github.com/thoth-pub/thoth/issues/43), [#49](https://github.com/thoth-pub/thoth/issues/49) - Implement EBSCO Host's ONIX 2.1 specification
  - [#44](https://github.com/thoth-pub/thoth/issues/44) - Implement JSTOR's ONIX 3.0 specification
  - [#253](https://github.com/thoth-pub/thoth/issues/253) - Implement Project MUSE ONIX specification tests

### Changed
  - [#242](https://github.com/thoth-pub/thoth/issues/242) - Move API models to object-specific subdirectories
  - [#274](https://github.com/thoth-pub/thoth/issues/274) - Add width/height units to CSV specification
  - [#263](https://github.com/thoth-pub/thoth/issues/263) - Add `Doi`, `Isbn` and `Orcid` types to client schema

## [[0.4.6]](https://github.com/thoth-pub/thoth/releases/tag/v0.4.6) - 2021-09-02
### Added
  - [#88](https://github.com/thoth-pub/thoth/issues/88) - Implement KBART specification
  - [#266](https://github.com/thoth-pub/thoth/issues/266) - Delete confirmation to publications

### Changed
  - [#272](https://github.com/thoth-pub/thoth/issues/272) - Use more fields in `contributors` filtering

### Fixed
  - [#271](https://github.com/thoth-pub/thoth/issues/271) - Make filter parameter optional in `subjectCount`

## [[0.4.5]](https://github.com/thoth-pub/thoth/releases/tag/v0.4.5) - 2021-08-12
### Added
  - [#259](https://github.com/thoth-pub/thoth/issues/259) - Units selection dropdown to Work and NewWork pages, which updates the Width/Height display on change
  - [#259](https://github.com/thoth-pub/thoth/issues/259) - Local storage key to retain user's choice of units across all Work/NewWork pages
  - [#259](https://github.com/thoth-pub/thoth/issues/259) - Backend function to convert to/from database units (mm): uses 1inch = 25.4mm as conversion factor, rounds mm values to nearest mm, rounds cm values to 1 decimal place, rounds inch values to 2 decimal places
  - [#259](https://github.com/thoth-pub/thoth/issues/259) - Constraints on Width/Height fields depending on unit selection: user may only enter whole numbers when in mm, numbers with up to 1 decimal place when in cm, numbers with up to 2 decimal places when in inches

### Changed
  - [#259](https://github.com/thoth-pub/thoth/issues/259) - GraphQL and APP queries to specify units when submitting new Width/Height values, and handle conversion if required

## [[0.4.4]](https://github.com/thoth-pub/thoth/releases/tag/v0.4.4) - 2021-08-02
### Fixed
  - Read button in catalogue now uses the landing page URL instead of the DOI

### Changed
  - Removed needless borrow to comply with `clippy` under [`rustc 1.54.0`](https://github.com/rust-lang/rust/releases/tag/1.54.0)

## [[0.4.3]](https://github.com/thoth-pub/thoth/releases/tag/v0.4.3) - 2021-07-28
### Added
  - [#48](https://github.com/thoth-pub/thoth/issues/48) - Implement OAPEN ONIX 3.0 specification

### Fixed
  - [#254](https://github.com/thoth-pub/thoth/issues/254) - Ensure order of fields in create work match those in edit work

## [[0.4.2]](https://github.com/thoth-pub/thoth/releases/tag/v0.4.2) - 2021-07-05
### Added
  - [#125](https://github.com/thoth-pub/thoth/issues/125) - Implement `ISBN` type to standardise parsing
  - [#217](https://github.com/thoth-pub/thoth/issues/217) - Add "Contribution Ordinal" field to indicate order of contributions within a work

## [[0.4.1]](https://github.com/thoth-pub/thoth/releases/tag/v0.4.1) - 2021-06-22
### Changed
  - [#234](https://github.com/thoth-pub/thoth/issues/234) - Move database calls out of GraphQL model

### Added
  - [#136](https://github.com/thoth-pub/thoth/issues/135), [#233](https://github.com/thoth-pub/thoth/issues/233) - Implement `Doi` and `Orcid` types to standardise parsing
  - `thoth-errors` crate to share `ThothError` and `ThothResult`

## [[0.4.0]](https://github.com/thoth-pub/thoth/releases/tag/v0.4.0) - 2021-06-15
### Changed
  - Updated `yew` to [`v0.18.0`](https://github.com/yewstack/yew/releases/tag/0.18.0)
  - Updated `actix-web` to [`3.3.2`](https://github.com/actix/actix-web/releases/tag/web-v3.3.2)
  - Catch client errors with `ThothError::EntityNotFound`
  - Use a custom instance of GaphiQL
  - Unify `Work` output structure in client using GraphQL fragments

### Added
  - [#235](https://github.com/thoth-pub/thoth/issues/235) - Export API with openapi schema
  - [#110](https://github.com/thoth-pub/thoth/issues/110) - Output to CSV
  - Rapidoc schema explorer interface

### Removed
  - `actix_rt`

## [[0.3.6]](https://github.com/thoth-pub/thoth/releases/tag/v0.3.6) - 2021-05-11
### Fixed
  - Problem building docker image

## [[0.3.5]](https://github.com/thoth-pub/thoth/releases/tag/v0.3.5) - 2021-05-11
### Added
  - [#213](https://github.com/thoth-pub/thoth/issues/213) - Link to documentation in readme
  - [#206](https://github.com/thoth-pub/thoth/issues/206) - Notify user when a new version of the APP is available
  - [#231](https://github.com/thoth-pub/thoth/issues/231) - Link to publication page in work page
  - [#224](https://github.com/thoth-pub/thoth/issues/224) - Implement limit and offset in linked queries
  - Implement Crud trait with database calls per object

### Changed
  - [#236](https://github.com/thoth-pub/thoth/issues/236) - Split server logic into individual crates
  - Update rustc to 1.51.0 in docker image
  - Replace composite keys in `contribution` and `issue` with standard UUIDs
  - Server configuration parsed from binary

### Fixed
  - [#216](https://github.com/thoth-pub/thoth/issues/216), [#228](https://github.com/thoth-pub/thoth/issues/228) - Error adding multiple subjects


## [[0.3.4]](https://github.com/thoth-pub/thoth/releases/tag/v0.3.4) - 2021-03-29
### Fixed
  - Upgraded rusct in docker image. Moved `wasm-pack` to a less fragile build stage using official image, keeping main build statically compiled

## [[0.3.3]](https://github.com/thoth-pub/thoth/releases/tag/v0.3.3) - 2021-03-26
### Added
  - [#120](https://github.com/thoth-pub/thoth/issues/120) - Implement table sorting by columns in APP
  - [#203](https://github.com/thoth-pub/thoth/issues/203) - Cascade filtering options to relation queries in API

### Changed
  - [#210](https://github.com/thoth-pub/thoth/issues/210) - Specify .xml extension when outputting ONIX files

### Fixed
  - [#182](https://github.com/thoth-pub/thoth/issues/182) - Ensure issue's series and work have the same imprint


## [[0.3.2]](https://github.com/thoth-pub/thoth/releases/tag/v0.3.2) - 2021-03-09
### Added
  - [#202](https://github.com/thoth-pub/thoth/issues/202) - Enum type filtering in GraphQL queries
  - [#202](https://github.com/thoth-pub/thoth/issues/202) - Query works by DOI
  - [#195](https://github.com/thoth-pub/thoth/issues/195) - Prompt confirmation upon delete

### Fixed
  - [#199](https://github.com/thoth-pub/thoth/issues/199), [#201](https://github.com/thoth-pub/thoth/issues/201) - Error displaying publications if filtering on empty ISBN or URL
  - Trigger a warning when the current user does not have any editting permissions

## [[0.3.1]](https://github.com/thoth-pub/thoth/releases/tag/v0.3.1) - 2021-03-04
### Fixed
  - [#197](https://github.com/thoth-pub/thoth/issues/197) - Error deserialising publications in APP

## [[0.3.0]](https://github.com/thoth-pub/thoth/releases/tag/v0.3.0) - 2021-03-03
### Changed
  - [#162](https://github.com/thoth-pub/thoth/issues/162) - Only records linked to publishers user has access to are listed in APP
  - [#167](https://github.com/thoth-pub/thoth/issues/167) - Make work contribution the canonical source of contributor names in ONIX output

### Added
  - [#177](https://github.com/thoth-pub/thoth/issues/177) - Allow querying objects by linked publisher(s)
  - [#159](https://github.com/thoth-pub/thoth/issues/159), [#160](https://github.com/thoth-pub/thoth/issues/160), [#161](https://github.com/thoth-pub/thoth/issues/161) - Add publisher accounts
  - [#163](https://github.com/thoth-pub/thoth/issues/163) - Save a snapshot of each object upon update
  - [#164](https://github.com/thoth-pub/thoth/issues/164), [#165](https://github.com/thoth-pub/thoth/issues/165) - Add contributor names to contribution
  - [#168](https://github.com/thoth-pub/thoth/issues/168) - Warn users when editing a contributor or a funder that is linked to a work
  - [#185](https://github.com/thoth-pub/thoth/issues/185) - Allow resetting user passwords through CLI
  - Allow creating publisher accounts through CLI

### Fixed
  - [#181](https://github.com/thoth-pub/thoth/issues/181) - Enforce numeric values for issue ordinal

## [[0.2.13]](https://github.com/thoth-pub/thoth/releases/tag/v0.2.13) - 2021-01-14
### Changed
  - Update API URL in docker github action
  - Remove staging tag in docker github action

## [[0.2.12]](https://github.com/thoth-pub/thoth/releases/tag/v0.2.12) - 2021-01-12
### Changed
  - [#153](https://github.com/thoth-pub/thoth/issues/153) - Implement created and updated dates to each structure

## [[0.2.11]](https://github.com/thoth-pub/thoth/releases/tag/v0.2.11) - 2021-01-06
### Changed
  - [#151](https://github.com/thoth-pub/thoth/issues/151) - Make browser prompt user to save Onix XML to file
  - [#143](https://github.com/thoth-pub/thoth/issues/143) - Start using Github Actions instead of Travis

### Added
  - [#121](https://github.com/thoth-pub/thoth/issues/121) - Add created and updated dates to each table

## [[0.2.10]](https://github.com/thoth-pub/thoth/releases/tag/v0.2.10) - 2021-01-04
### Changed
  - [#127](https://github.com/thoth-pub/thoth/issues/127) - Do not exit main entity edit pages upon saving
  - [#147](https://github.com/thoth-pub/thoth/issues/147) - Remove subject code validation for non open subject headings

## [[0.2.9]](https://github.com/thoth-pub/thoth/releases/tag/v0.2.9) - 2020-11-24
### Changed
  - Hide creative commons icon when license is unset in APP catalogue

### Added
  - Display book cover placeholder when cover URL is unset
  - Status tags to APP catalogue

## [[0.2.8]](https://github.com/thoth-pub/thoth/releases/tag/v0.2.8) - 2020-11-23
### Changed
  - Upgrade fontawesome to v5.4.0

### Added
  - Information banner to APP homepage
  - New BISAC codes

## [[0.2.7]](https://github.com/thoth-pub/thoth/releases/tag/v0.2.7) - 2020-11-19
### Changed
  - [#118](https://github.com/thoth-pub/thoth/issues/118) - Ensure empty data is sent as null not as empty strings
  - [#131](https://github.com/thoth-pub/thoth/issues/131) - Moved forms with relationships outside main object form

## [[0.2.6]](https://github.com/thoth-pub/thoth/releases/tag/v0.2.6) - 2020-11-13
### Changed
  - Fix pricing functionality ommitted in previous release

## [[0.2.5]](https://github.com/thoth-pub/thoth/releases/tag/v0.2.5) - 2020-11-13
### Added
  - New BISAC codes

## [[0.2.4]](https://github.com/thoth-pub/thoth/releases/tag/v0.2.4) - 2020-11-10
### Added
  - Implemented pricing CRUD in APP

## [[0.2.3]](https://github.com/thoth-pub/thoth/releases/tag/v0.2.3) - 2020-11-06
### Added
  - Implemented pagination in all admin components
  - Implemented pagination in catalogue

## [[0.2.2]](https://github.com/thoth-pub/thoth/releases/tag/v0.2.2) - 2020-11-03
### Changed
  - Set `THOTH_API` on build via docker

## [[0.2.1]](https://github.com/thoth-pub/thoth/releases/tag/v0.2.1) - 2020-11-02
### Changed
  - Redirect to relevant routes upon save and create actions in APP

### Added
  - Delete functionality in all APP objects

## [[0.2.0]](https://github.com/thoth-pub/thoth/releases/tag/v0.2.0) - 2020-10-23
### Changed
  - [#38](https://github.com/thoth-pub/thoth/issues/38) - Split client and server
  - [#98](https://github.com/thoth-pub/thoth/issues/98) - Streamline Thoth logo

### Added
  - [#97](https://github.com/thoth-pub/thoth/issues/97), [#39](https://github.com/thoth-pub/thoth/issues/39), [#41](https://github.com/thoth-pub/thoth/issues/41) - Implement WASM frontend with Yew
  - [#40](https://github.com/thoth-pub/thoth/issues/40) - Implement API authentication

## [[0.1.10]](https://github.com/thoth-pub/thoth/releases/tag/v0.1.10) - 2020-06-03
### Changed
  - Roadmap button in index catalogue

## [[0.1.9]](https://github.com/thoth-pub/thoth/releases/tag/v0.1.9) - 2020-06-03
### Added
  - Roadmap document

## [[0.1.8]](https://github.com/thoth-pub/thoth/releases/tag/v0.1.8) - 2020-06-02
### Changed
  - New design for the index catalogue

## [[0.1.7]](https://github.com/thoth-pub/thoth/releases/tag/v0.1.7) - 2020-03-27
### Changed
  - [#35](https://github.com/thoth-pub/thoth/issues/35) - Fix date format and lack in ONIX sender header
  - Add place of publication to ONIX file
  - Use code 03 (description) instead of 30 (abstract) in OAPEN ONIX

## [[0.1.6]](https://github.com/thoth-pub/thoth/releases/tag/v0.1.6) - 2020-03-26
### Changed
  - Fix incompatibilities with OAPEN ONIX parser
  - Map ONIX parameter to UUID directly, instead of converting afterwards
  - Normalise server route definitions

## [[0.1.5]](https://github.com/thoth-pub/thoth/releases/tag/v0.1.5) - 2020-03-25
### Changed
  - Load assets statically

## [[0.1.4]](https://github.com/thoth-pub/thoth/releases/tag/v0.1.4) - 2020-03-24
### Changed
  - "/" now renders its own page, instead of redirecting to "/graphiql"
  - [#27](https://github.com/thoth-pub/thoth/issues/27) - Produce an OAPEN compatible ONIX file

### Added
  - [#26](https://github.com/thoth-pub/thoth/issues/26) - Create an endpoint to allow generating ONIX streams from "/onix/{workId}"

### Removed
  - Dropped support for creating ONIX from binary

## [[0.1.3]](https://github.com/thoth-pub/thoth/releases/tag/v0.1.3) - 2020-03-16
### Changed
  - Pin compiler's docker image to a specific version (best practice)
  - Use COPY instead of ADD for directories in Dockerfile (best practice)
  - [#24](https://github.com/thoth-pub/thoth/issues/24) - Implemented rust style guidelines

### Added
  - [#23](https://github.com/thoth-pub/thoth/issues/23) - Redirect "/" to "/graphiql"
  - [#18](https://github.com/thoth-pub/thoth/issues/18) - Create ThothError structure to start catching all other types of errors
  - [#24](https://github.com/thoth-pub/thoth/issues/24) - Enforce rust style guidelines using husky (pre-push hook) and travis
  - [#17](https://github.com/thoth-pub/thoth/issues/17) - Allow producing a proto ONIX file from the binary

## [[0.1.2]](https://github.com/thoth-pub/thoth/releases/tag/v0.1.2) - 2020-03-03
### Changed
  - [#10](https://github.com/thoth-pub/thoth/issues/10) - Port exposing is handled in Dockerfile instead of docker-compose
  - [#16](https://github.com/thoth-pub/thoth/issues/16) - Moved server start function from binary to library
  - [#9](https://github.com/thoth-pub/thoth/issues/9) - Docker image is now compiled statically

### Added
  - [#13](https://github.com/thoth-pub/thoth/issues/13) - Added limit and offset arguments to all queries
  - [#13](https://github.com/thoth-pub/thoth/issues/13) - Added default order by clauses to all queries
  - [#15](https://github.com/thoth-pub/thoth/issues/15) - Implemented GraphQL errors for diesel errors
  - [#13](https://github.com/thoth-pub/thoth/issues/13) - Added filter arguments for publishers and works queries

## [[0.1.1]](https://github.com/thoth-pub/thoth/releases/tag/v0.1.1) - 2020-02-27
### Changed
  - Improved Dockerfile to allow running database migrations at run time

### Added
  - Implemented imprints for publisher graphql object
  - [#6](https://github.com/thoth-pub/thoth/issues/6) - Added subcommands to main binary to allow running embedded migrations without having to install diesel\_cli
  - Automatic publication to crates.io

## [[0.1.0]](https://github.com/thoth-pub/thoth/releases/tag/v0.1.0) - 2020-02-21
### Added
  - Database migrations
  - GraphQL handlers implementing the thoth schema<|MERGE_RESOLUTION|>--- conflicted
+++ resolved
@@ -5,13 +5,11 @@
 and this project adheres to [Semantic Versioning](https://semver.org/spec/v2.0.0.html).
 
 ## [Unreleased]
-<<<<<<< HEAD
 ### Added
   - [583](https://github.com/thoth-pub/thoth/issues/583) - Add new field, Permanently Withdrawn Date, to Work for Out-of-print or Withdrawn from Sale Works.
-=======
+
 ### Changed
  - [218](https://github.com/thoth-pub/thoth/issues/218) - Make series ISSN optional
->>>>>>> 07879d14
 
 ## [[0.12.2]](https://github.com/thoth-pub/thoth/releases/tag/v0.12.2) - 2024-04-16
 ### Added
