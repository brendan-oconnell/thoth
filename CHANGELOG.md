# Changelog
All notable changes to thoth will be documented in this file.

The format is based on [Keep a Changelog](https://keepachangelog.com/en/1.0.0/),
and this project adheres to [Semantic Versioning](https://semver.org/spec/v2.0.0.html).

## [Unreleased]
<<<<<<< HEAD
### Added
  - [#389](https://github.com/thoth-pub/thoth/issues/389) - Streamline chapter (child work) creation process
=======
### Fixed
  - [#379](https://github.com/thoth-pub/thoth/issues/379) - Limit to 6 the number of ISBNs offered in CrossRef metadata export
>>>>>>> a8afd463

## [[0.8.6]](https://github.com/thoth-pub/thoth/releases/tag/v0.8.6) - 2022-07-01
### Added
  - [#390](https://github.com/thoth-pub/thoth/pull/390) - Implement OverDrive ONIX 3.0 specification

### Fixed
  - [#392](https://github.com/thoth-pub/thoth/issues/392) - Fix encoding of print ISBN in JSTOR ONIX output

## [[0.8.5]](https://github.com/thoth-pub/thoth/releases/tag/v0.8.5) - 2022-05-30
### Added
  - [#287](https://github.com/thoth-pub/thoth/issues/287) - Allow editing contributions (and affiliations)

### Fixed
  - [#360](https://github.com/thoth-pub/thoth/issues/360) - Prevent adding 0 as the price of a publication
  - [#376](https://github.com/thoth-pub/thoth/issues/376) - Restrict Licence field entries to URL-formatted strings

## [[0.8.4]](https://github.com/thoth-pub/thoth/releases/tag/v0.8.4) - 2022-05-11
### Added
  - [#29](https://github.com/thoth-pub/thoth/issues/29) - Implement CrossRef DOI Deposit specification
  - [#72](https://github.com/thoth-pub/thoth/issues/72) - Implement Google Books ONIX 3.0 specification

### Changed
  - [#356](https://github.com/thoth-pub/thoth/issues/356) - Upgrade actix to v4

## [[0.8.3]](https://github.com/thoth-pub/thoth/releases/tag/v0.8.3) - 2022-04-18
### Added
  - [#359](https://github.com/thoth-pub/thoth/issues/359) - Allow editing publications

## [[0.8.2]](https://github.com/thoth-pub/thoth/releases/tag/v0.8.2) - 2022-04-06
### Changed
  - Added CA certificates to docker image to allow https requests from containers

## [[0.8.1]](https://github.com/thoth-pub/thoth/releases/tag/v0.8.1) - 2022-03-11
### Added
  - [#104](https://github.com/thoth-pub/thoth/issues/104) - Implement BibTeX specification

### Changed
  - Removed unnecessary title branching logic from KBART/ONIX output formats

## [[0.8.0]](https://github.com/thoth-pub/thoth/releases/tag/v0.8.0) - 2022-03-01
### Added
  - [#341](https://github.com/thoth-pub/thoth/issues/341) - Add weight to publication

### Changed
  - Tidied verbose bools and single-character strings to comply with [`rustc 1.59.0`](https://github.com/rust-lang/rust/releases/tag/1.59.0)
  - [#300](https://github.com/thoth-pub/thoth/issues/300) - Moved width/height to Publication, added depth, improved metric/imperial display
  - Upgrade docker's base images to latest available releases

## [[0.7.2]](https://github.com/thoth-pub/thoth/releases/tag/v0.7.2) - 2022-02-08
### Changed
  - [#339](https://github.com/thoth-pub/thoth/pull/339) - Update publication types to include AZW3, DOCX and FictionBook
  - [#331](https://github.com/thoth-pub/thoth/pull/331) - Update series model to include description and CFP URL
  - Allow triggering docker action manually

### Added
  - Add code of conduct and support document to repository

## [[0.7.1]](https://github.com/thoth-pub/thoth/releases/tag/v0.7.1) - 2022-01-24
### Changed
  - Removed redundant `to_string` calls to comply with [`rustc 1.58.0`](https://github.com/rust-lang/rust/releases/tag/1.58.0)
  - [#329](https://github.com/thoth-pub/thoth/pull/329) - Update EBSCO Host ONIX pricing and contributor display logic
  - Allow building docker image manually in actions

## [[0.7.0]](https://github.com/thoth-pub/thoth/releases/tag/v0.7.0) - 2022-01-11
### Added
  - [#28](https://github.com/thoth-pub/thoth/issues/28) - Implement chapter structure
  - GraphQL queries: support filtering on multiple enum variants (e.g. work types, language codes)
  - Dashboard: display Institution stats

### Fixed
  - Issues form: typing filter string in series search box has no effect on which series are displayed

## [[0.6.1]](https://github.com/thoth-pub/thoth/releases/tag/v0.6.1) - 2021-12-13
### Changed
  - Removed redundant closures and `impl`s to comply with [`rustc 1.57.0`](https://github.com/rust-lang/rust/releases/tag/1.57.0)

### Fixed
  - [#309](https://github.com/thoth-pub/thoth/issues/309) - Update Thema codes to v1.4

## [[0.6.0]](https://github.com/thoth-pub/thoth/releases/tag/v0.6.0) - 2021-11-29
### Added
  - [#92](https://github.com/thoth-pub/thoth/issues/92) - Implement institution table, replacing funder and standardising contributor affiliations

## [[0.5.0]](https://github.com/thoth-pub/thoth/releases/tag/v0.5.0) - 2021-11-29
### Added
  - [#297](https://github.com/thoth-pub/thoth/issues/297) - Implement publication location

### Changed
  - Requirement to Number fields preventing user from entering numbers below 0 for Counts/below 1 for Editions and Ordinals, and sets Contribution Ordinal default to 1 instead of 0
  - [#299](https://github.com/thoth-pub/thoth/pull/299) - Update Project MUSE ONIX subject output logic
  - Updated if and else branches to comply with [`rustc 1.56.0`](https://github.com/rust-lang/rust/releases/tag/1.56.0)

### Fixed
  - [#292](https://github.com/thoth-pub/thoth/issues/292) - Cannot unset publication date: error when trying to clear a previously set publication date
  - [#295](https://github.com/thoth-pub/thoth/issues/295) - various subforms failing to trim strings before saving (including on mandatory fields which are checked for emptiness)
  - Factored out duplicated logic for handling optional field values, simplifying the code and reducing the likelihood of further bugs such as [#295](https://github.com/thoth-pub/thoth/issues/295) being introduced
  - Minor issue where some required fields were not marked as "required" (so empty values would be sent to the API and raise an error)
  - Issue with subforms where clicking save button bypassed field requirements (so instead of displaying a warning message such as "Please enter a number", invalid values would be sent to the API and raise an error)
  - [#310](https://github.com/thoth-pub/thoth/issues/310) - Add jstor specification to formats

## [[0.4.7]](https://github.com/thoth-pub/thoth/releases/tag/v0.4.7) - 2021-10-04
### Added
  - [#43](https://github.com/thoth-pub/thoth/issues/43), [#49](https://github.com/thoth-pub/thoth/issues/49) - Implement EBSCO Host's ONIX 2.1 specification
  - [#44](https://github.com/thoth-pub/thoth/issues/44) - Implement JSTOR's ONIX 3.0 specification
  - [#253](https://github.com/thoth-pub/thoth/issues/253) - Implement Project MUSE ONIX specification tests

### Changed
  - [#242](https://github.com/thoth-pub/thoth/issues/242) - Move API models to object-specific subdirectories
  - [#274](https://github.com/thoth-pub/thoth/issues/274) - Add width/height units to CSV specification
  - [#263](https://github.com/thoth-pub/thoth/issues/263) - Add `Doi`, `Isbn` and `Orcid` types to client schema

## [[0.4.6]](https://github.com/thoth-pub/thoth/releases/tag/v0.4.6) - 2021-09-02
### Added
  - [#88](https://github.com/thoth-pub/thoth/issues/88) - Implement KBART specification
  - [#266](https://github.com/thoth-pub/thoth/issues/266) - Delete confirmation to publications

### Changed
  - [#272](https://github.com/thoth-pub/thoth/issues/272) - Use more fields in `contributors` filtering

### Fixed
  - [#271](https://github.com/thoth-pub/thoth/issues/271) - Make filter parameter optional in `subjectCount`

## [[0.4.5]](https://github.com/thoth-pub/thoth/releases/tag/v0.4.5) - 2021-08-12
### Added
  - [#259](https://github.com/thoth-pub/thoth/issues/259) - Units selection dropdown to Work and NewWork pages, which updates the Width/Height display on change
  - [#259](https://github.com/thoth-pub/thoth/issues/259) - Local storage key to retain user's choice of units across all Work/NewWork pages
  - [#259](https://github.com/thoth-pub/thoth/issues/259) - Backend function to convert to/from database units (mm): uses 1inch = 25.4mm as conversion factor, rounds mm values to nearest mm, rounds cm values to 1 decimal place, rounds inch values to 2 decimal places
  - [#259](https://github.com/thoth-pub/thoth/issues/259) - Constraints on Width/Height fields depending on unit selection: user may only enter whole numbers when in mm, numbers with up to 1 decimal place when in cm, numbers with up to 2 decimal places when in inches

### Changed
  - [#259](https://github.com/thoth-pub/thoth/issues/259) - GraphQL and APP queries to specify units when submitting new Width/Height values, and handle conversion if required

## [[0.4.4]](https://github.com/thoth-pub/thoth/releases/tag/v0.4.4) - 2021-08-02
### Fixed
  - Read button in catalogue now uses the landing page URL instead of the DOI

### Changed
  - Removed needless borrow to comply with `clippy` under [`rustc 1.54.0`](https://github.com/rust-lang/rust/releases/tag/1.54.0)

## [[0.4.3]](https://github.com/thoth-pub/thoth/releases/tag/v0.4.3) - 2021-07-28
### Added
  - [#48](https://github.com/thoth-pub/thoth/issues/48) - Implement OAPEN ONIX 3.0 specification

### Fixed
  - [#254](https://github.com/thoth-pub/thoth/issues/254) - Ensure order of fields in create work match those in edit work

## [[0.4.2]](https://github.com/thoth-pub/thoth/releases/tag/v0.4.2) - 2021-07-05
### Added
  - [#125](https://github.com/thoth-pub/thoth/issues/125) - Implement `ISBN` type to standardise parsing
  - [#217](https://github.com/thoth-pub/thoth/issues/217) - Add "Contribution Ordinal" field to indicate order of contributions within a work

## [[0.4.1]](https://github.com/thoth-pub/thoth/releases/tag/v0.4.1) - 2021-06-22
### Changed
  - [#234](https://github.com/thoth-pub/thoth/issues/234) - Move database calls out of GraphQL model

### Added
  - [#136](https://github.com/thoth-pub/thoth/issues/135), [#233](https://github.com/thoth-pub/thoth/issues/233) - Implement `Doi` and `Orcid` types to standardise parsing
  - `thoth-errors` crate to share `ThothError` and `ThothResult`

## [[0.4.0]](https://github.com/thoth-pub/thoth/releases/tag/v0.4.0) - 2021-06-15
### Changed
  - Updated `yew` to [`v0.18.0`](https://github.com/yewstack/yew/releases/tag/0.18.0)
  - Updated `actix-web` to [`3.3.2`](https://github.com/actix/actix-web/releases/tag/web-v3.3.2)
  - Catch client errors with `ThothError::EntityNotFound`
  - Use a custom instance of GaphiQL
  - Unify `Work` output structure in client using GraphQL fragments

### Added
  - [#235](https://github.com/thoth-pub/thoth/issues/235) - Export API with openapi schema
  - [#110](https://github.com/thoth-pub/thoth/issues/110) - Output to CSV
  - Rapidoc schema explorer interface

### Removed
  - `actix_rt`

## [[0.3.6]](https://github.com/thoth-pub/thoth/releases/tag/v0.3.6) - 2021-05-11
### Fixed
  - Problem building docker image

## [[0.3.5]](https://github.com/thoth-pub/thoth/releases/tag/v0.3.5) - 2021-05-11
### Added
  - [#213](https://github.com/thoth-pub/thoth/issues/213) - Link to documentation in readme
  - [#206](https://github.com/thoth-pub/thoth/issues/206) - Notify user when a new version of the APP is available
  - [#231](https://github.com/thoth-pub/thoth/issues/231) - Link to publication page in work page
  - [#224](https://github.com/thoth-pub/thoth/issues/224) - Implement limit and offset in linked queries
  - Implement Crud trait with database calls per object

### Changed
  - [#236](https://github.com/thoth-pub/thoth/issues/236) - Split server logic into individual crates
  - Update rustc to 1.51.0 in docker image
  - Replace composite keys in `contribution` and `issue` with standard UUIDs
  - Server configuration parsed from binary

### Fixed
  - [#216](https://github.com/thoth-pub/thoth/issues/216), [#228](https://github.com/thoth-pub/thoth/issues/228) - Error adding multiple subjects


## [[0.3.4]](https://github.com/thoth-pub/thoth/releases/tag/v0.3.4) - 2021-03-29
### Fixed
  - Upgraded rusct in docker image. Moved `wasm-pack` to a less fragile build stage using official image, keeping main build statically compiled

## [[0.3.3]](https://github.com/thoth-pub/thoth/releases/tag/v0.3.3) - 2021-03-26
### Added
  - [#120](https://github.com/thoth-pub/thoth/issues/120) - Implement table sorting by columns in APP
  - [#203](https://github.com/thoth-pub/thoth/issues/203) - Cascade filtering options to relation queries in API

### Changed
  - [#210](https://github.com/thoth-pub/thoth/issues/210) - Specify .xml extension when outputting ONIX files

### Fixed
  - [#182](https://github.com/thoth-pub/thoth/issues/182) - Ensure issue's series and work have the same imprint


## [[0.3.2]](https://github.com/thoth-pub/thoth/releases/tag/v0.3.2) - 2021-03-09
### Added
  - [#202](https://github.com/thoth-pub/thoth/issues/202) - Enum type filtering in GraphQL queries
  - [#202](https://github.com/thoth-pub/thoth/issues/202) - Query works by DOI
  - [#195](https://github.com/thoth-pub/thoth/issues/195) - Prompt confirmation upon delete

### Fixed
  - [#199](https://github.com/thoth-pub/thoth/issues/199), [#201](https://github.com/thoth-pub/thoth/issues/201) - Error displaying publications if filtering on empty ISBN or URL
  - Trigger a warning when the current user does not have any editting permissions

## [[0.3.1]](https://github.com/thoth-pub/thoth/releases/tag/v0.3.1) - 2021-03-04
### Fixed
  - [#197](https://github.com/thoth-pub/thoth/issues/197) - Error deserialising publications in APP

## [[0.3.0]](https://github.com/thoth-pub/thoth/releases/tag/v0.3.0) - 2021-03-03
### Changed
  - [#162](https://github.com/thoth-pub/thoth/issues/162) - Only records linked to publishers user has access to are listed in APP
  - [#167](https://github.com/thoth-pub/thoth/issues/167) - Make work contribution the canonical source of contributor names in ONIX output

### Added
  - [#177](https://github.com/thoth-pub/thoth/issues/177) - Allow querying objects by linked publisher(s)
  - [#159](https://github.com/thoth-pub/thoth/issues/159), [#160](https://github.com/thoth-pub/thoth/issues/160), [#161](https://github.com/thoth-pub/thoth/issues/161) - Add publisher accounts
  - [#163](https://github.com/thoth-pub/thoth/issues/163) - Save a snapshot of each object upon update
  - [#164](https://github.com/thoth-pub/thoth/issues/164), [#165](https://github.com/thoth-pub/thoth/issues/165) - Add contributor names to contribution
  - [#168](https://github.com/thoth-pub/thoth/issues/168) - Warn users when editing a contributor or a funder that is linked to a work
  - [#185](https://github.com/thoth-pub/thoth/issues/185) - Allow resetting user passwords through CLI
  - Allow creating publisher accounts through CLI

### Fixed
  - [#181](https://github.com/thoth-pub/thoth/issues/181) - Enforce numeric values for issue ordinal

## [[0.2.13]](https://github.com/thoth-pub/thoth/releases/tag/v0.2.13) - 2021-01-14
### Changed
  - Update API URL in docker github action
  - Remove staging tag in docker github action

## [[0.2.12]](https://github.com/thoth-pub/thoth/releases/tag/v0.2.12) - 2021-01-12
### Changed
  - [#153](https://github.com/thoth-pub/thoth/issues/153) - Implement created and updated dates to each structure

## [[0.2.11]](https://github.com/thoth-pub/thoth/releases/tag/v0.2.11) - 2021-01-06
### Changed
  - [#151](https://github.com/thoth-pub/thoth/issues/151) - Make browser prompt user to save Onix XML to file
  - [#143](https://github.com/thoth-pub/thoth/issues/143) - Start using Github Actions instead of Travis

### Added
  - [#121](https://github.com/thoth-pub/thoth/issues/121) - Add created and updated dates to each table

## [[0.2.10]](https://github.com/thoth-pub/thoth/releases/tag/v0.2.10) - 2021-01-04
### Changed
  - [#127](https://github.com/thoth-pub/thoth/issues/127) - Do not exit main entity edit pages upon saving
  - [#147](https://github.com/thoth-pub/thoth/issues/147) - Remove subject code validation for non open subject headings

## [[0.2.9]](https://github.com/thoth-pub/thoth/releases/tag/v0.2.9) - 2020-11-24
### Changed
  - Hide creative commons icon when license is unset in APP catalogue

### Added
  - Display book cover placeholder when cover URL is unset
  - Status tags to APP catalogue

## [[0.2.8]](https://github.com/thoth-pub/thoth/releases/tag/v0.2.8) - 2020-11-23
### Changed
  - Upgrade fontawesome to v5.4.0

### Added
  - Information banner to APP homepage
  - New BISAC codes

## [[0.2.7]](https://github.com/thoth-pub/thoth/releases/tag/v0.2.7) - 2020-11-19
### Changed
  - [#118](https://github.com/thoth-pub/thoth/issues/118) - Ensure empty data is sent as null not as empty strings
  - [#131](https://github.com/thoth-pub/thoth/issues/131) - Moved forms with relationships outside main object form

## [[0.2.6]](https://github.com/thoth-pub/thoth/releases/tag/v0.2.6) - 2020-11-13
### Changed
  - Fix pricing functionality ommitted in previous release

## [[0.2.5]](https://github.com/thoth-pub/thoth/releases/tag/v0.2.5) - 2020-11-13
### Added
  - New BISAC codes

## [[0.2.4]](https://github.com/thoth-pub/thoth/releases/tag/v0.2.4) - 2020-11-10
### Added
  - Implemented pricing CRUD in APP

## [[0.2.3]](https://github.com/thoth-pub/thoth/releases/tag/v0.2.3) - 2020-11-06
### Added
  - Implemented pagination in all admin components
  - Implemented pagination in catalogue

## [[0.2.2]](https://github.com/thoth-pub/thoth/releases/tag/v0.2.2) - 2020-11-03
### Changed
  - Set `THOTH_API` on build via docker

## [[0.2.1]](https://github.com/thoth-pub/thoth/releases/tag/v0.2.1) - 2020-11-02
### Changed
  - Redirect to relevant routes upon save and create actions in APP

### Added
  - Delete functionality in all APP objects

## [[0.2.0]](https://github.com/thoth-pub/thoth/releases/tag/v0.2.0) - 2020-10-23
### Changed
  - [#38](https://github.com/thoth-pub/thoth/issues/38) - Split client and server
  - [#98](https://github.com/thoth-pub/thoth/issues/98) - Streamline Thoth logo

### Added
  - [#97](https://github.com/thoth-pub/thoth/issues/97), [#39](https://github.com/thoth-pub/thoth/issues/39), [#41](https://github.com/thoth-pub/thoth/issues/41) - Implement WASM frontend with Yew
  - [#40](https://github.com/thoth-pub/thoth/issues/40) - Implement API authentication

## [[0.1.10]](https://github.com/thoth-pub/thoth/releases/tag/v0.1.10) - 2020-06-03
### Changed
  - Roadmap button in index catalogue

## [[0.1.9]](https://github.com/thoth-pub/thoth/releases/tag/v0.1.9) - 2020-06-03
### Added
  - Roadmap document

## [[0.1.8]](https://github.com/thoth-pub/thoth/releases/tag/v0.1.8) - 2020-06-02
### Changed
  - New design for the index catalogue

## [[0.1.7]](https://github.com/thoth-pub/thoth/releases/tag/v0.1.7) - 2020-03-27
### Changed
  - [#35](https://github.com/thoth-pub/thoth/issues/35) - Fix date format and lack in ONIX sender header
  - Add place of publication to ONIX file
  - Use code 03 (description) instead of 30 (abstract) in OAPEN ONIX

## [[0.1.6]](https://github.com/thoth-pub/thoth/releases/tag/v0.1.6) - 2020-03-26
### Changed
  - Fix incompatibilities with OAPEN ONIX parser
  - Map ONIX parameter to UUID directly, instead of converting afterwards
  - Normalise server route definitions

## [[0.1.5]](https://github.com/thoth-pub/thoth/releases/tag/v0.1.5) - 2020-03-25
### Changed
  - Load assets statically

## [[0.1.4]](https://github.com/thoth-pub/thoth/releases/tag/v0.1.4) - 2020-03-24
### Changed
  - "/" now renders its own page, instead of redirecting to "/graphiql"
  - [#27](https://github.com/thoth-pub/thoth/issues/27) - Produce an OAPEN compatible ONIX file

### Added
  - [#26](https://github.com/thoth-pub/thoth/issues/26) - Create an endpoint to allow generating ONIX streams from "/onix/{workId}"

### Removed
  - Dropped support for creating ONIX from binary

## [[0.1.3]](https://github.com/thoth-pub/thoth/releases/tag/v0.1.3) - 2020-03-16
### Changed
  - Pin compiler's docker image to a specific version (best practice)
  - Use COPY instead of ADD for directories in Dockerfile (best practice)
  - [#24](https://github.com/thoth-pub/thoth/issues/24) - Implemented rust style guidelines

### Added
  - [#23](https://github.com/thoth-pub/thoth/issues/23) - Redirect "/" to "/graphiql"
  - [#18](https://github.com/thoth-pub/thoth/issues/18) - Create ThothError structure to start catching all other types of errors
  - [#24](https://github.com/thoth-pub/thoth/issues/24) - Enforce rust style guidelines using husky (pre-push hook) and travis
  - [#17](https://github.com/thoth-pub/thoth/issues/17) - Allow producing a proto ONIX file from the binary

## [[0.1.2]](https://github.com/thoth-pub/thoth/releases/tag/v0.1.2) - 2020-03-03
### Changed
  - [#10](https://github.com/thoth-pub/thoth/issues/10) - Port exposing is handled in Dockerfile instead of docker-compose
  - [#16](https://github.com/thoth-pub/thoth/issues/16) - Moved server start function from binary to library
  - [#9](https://github.com/thoth-pub/thoth/issues/9) - Docker image is now compiled statically

### Added
  - [#13](https://github.com/thoth-pub/thoth/issues/13) - Added limit and offset arguments to all queries
  - [#13](https://github.com/thoth-pub/thoth/issues/13) - Added default order by clauses to all queries
  - [#15](https://github.com/thoth-pub/thoth/issues/15) - Implemented GraphQL errors for diesel errors
  - [#13](https://github.com/thoth-pub/thoth/issues/13) - Added filter arguments for publishers and works queries

## [[0.1.1]](https://github.com/thoth-pub/thoth/releases/tag/v0.1.1) - 2020-02-27
### Changed
  - Improved Dockerfile to allow running database migrations at run time

### Added
  - Implemented imprints for publisher graphql object
  - [#6](https://github.com/thoth-pub/thoth/issues/6) - Added subcommands to main binary to allow running embedded migrations without having to install diesel\_cli
  - Automatic publication to crates.io

## [[0.1.0]](https://github.com/thoth-pub/thoth/releases/tag/v0.1.0) - 2020-02-21
### Added
  - Database migrations
  - GraphQL handlers implementing the thoth schema<|MERGE_RESOLUTION|>--- conflicted
+++ resolved
@@ -5,13 +5,11 @@
 and this project adheres to [Semantic Versioning](https://semver.org/spec/v2.0.0.html).
 
 ## [Unreleased]
-<<<<<<< HEAD
 ### Added
   - [#389](https://github.com/thoth-pub/thoth/issues/389) - Streamline chapter (child work) creation process
-=======
+
 ### Fixed
   - [#379](https://github.com/thoth-pub/thoth/issues/379) - Limit to 6 the number of ISBNs offered in CrossRef metadata export
->>>>>>> a8afd463
 
 ## [[0.8.6]](https://github.com/thoth-pub/thoth/releases/tag/v0.8.6) - 2022-07-01
 ### Added
