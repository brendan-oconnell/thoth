--- conflicted
+++ resolved
@@ -6,15 +6,12 @@
 
 ## [Unreleased]
 ### Changed
-<<<<<<< HEAD
+  - [553](https://github.com/thoth-pub/thoth/pull/553) - Upgrade rust to `1.76.0` in production and development `Dockerfile`
   - [549](https://github.com/thoth-pub/thoth/pull/549) - Build and push staging docker images on pull requests
   - [549](https://github.com/thoth-pub/thoth/pull/549) - Upgrade docker GitHub actions dependencies (`docker/setup-qemu-action@v3`, `docker/setup-buildx-action@v3`, `docker/login-action@v3`, `docker/build-push-action@v5`)
 
 ### Removed
   - [549](https://github.com/thoth-pub/thoth/pull/549) - Deprecate public-facing pages in Thoth APP in favour of a separate, standalone, website
-=======
-  - Upgrade rust to `1.76.0` in production and development `Dockerfile`
->>>>>>> 2a11b05d
 
 ## [[0.11.15]](https://github.com/thoth-pub/thoth/releases/tag/v0.11.15) - 2024-01-18
 ### Changed
