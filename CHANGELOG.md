--- conflicted
+++ resolved
@@ -5,7 +5,9 @@
 and this project adheres to [Semantic Versioning](https://semver.org/spec/v2.0.0.html).
 
 ## [Unreleased]
-<<<<<<< HEAD
+### Fixed
+  - [500](https://github.com/thoth-pub/thoth/issues/500) - Update ORCID regex
+
 ### Security
   - Upgrade `openssl` to v0.10.56
   - Upgrade `reqwest` to v0.11.20
@@ -18,10 +20,6 @@
 
 ### Added
   - Link to privacy policy in navbar
-=======
-### Fixed
-  - [500](https://github.com/thoth-pub/thoth/issues/500) - Update ORCID regex
->>>>>>> ea9de77d
 
 ## [[0.11.2]](https://github.com/thoth-pub/thoth/releases/tag/v0.11.2) - 2023-06-19
 ### Changed
