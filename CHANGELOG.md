# Changelog
All notable changes to thoth will be documented in this file.

The format is based on [Keep a Changelog](https://keepachangelog.com/en/1.0.0/),
and this project adheres to [Semantic Versioning](https://semver.org/spec/v2.0.0.html).

## [Unreleased]
<<<<<<< HEAD
### Removed
  - [549](https://github.com/thoth-pub/thoth/pull/549) - Deprecate public-facing pages in Thoth APP in favour of a separate, standalone, website

### Added
  - [549](https://github.com/thoth-pub/thoth/pull/549) - Build and push staging docker images on pull requests
  - 
=======

## [[0.11.18]](https://github.com/thoth-pub/thoth/releases/tag/v0.11.18) - 2024-03-07
### Added
  - [441](https://github.com/thoth-pub/thoth/issues/441) - Implement ONIX 3.0 "Thoth" specification (i.e. complete record reflecting full data model)
  - [401](https://github.com/thoth-pub/thoth/issues/401) - Add BDS Live to list of supported platforms for JSTOR ONIX output

>>>>>>> ba379294
### Fixed
  - [475](https://github.com/thoth-pub/thoth/issues/475) - Add seconds to timestamp for Crossref metadata output
  - [571](https://github.com/thoth-pub/thoth/issues/571) - Fix overlapping URL text for Locations in Thoth Admin panel on website in Safari and Chromium browsers

### Changed
 - [578](https://github.com/thoth-pub/thoth/pull/578) - Upgrade `actix-identity` to v0.7.1
 - [578](https://github.com/thoth-pub/thoth/pull/578) - Upgrade `actix-session` to v0.9.0
 - [549](https://github.com/thoth-pub/thoth/pull/549) - Upgrade GitHub actions dependencies (`docker/setup-qemu-action@v3`, `docker/setup-buildx-action@v3`, `docker/login-action@v3`, `docker/build-push-action@v5`, `actions/checkout@v4`, `actions/setup-node@v4`)

### Security
  - [572](https://github.com/thoth-pub/thoth/pull/572) - Upgrade `mio` to v0.8.11

## [[0.11.17]](https://github.com/thoth-pub/thoth/releases/tag/v0.11.17) - 2024-02-29
### Changed
  - [568](https://github.com/thoth-pub/thoth/issues/568) - Allow building `thoth-app` directly from cargo, using a build script in `thoth-app-server`
  - [569](https://github.com/thoth-pub/thoth/pull/569) - Build `thoth-app` with `trunk, instead of `wasm-pack`
  - [569](https://github.com/thoth-pub/thoth/pull/569) - Optionally load `thoth-export-server` env variables from `.env` at build time
  - [569](https://github.com/thoth-pub/thoth/pull/569) - Optionally load `thoth-app` env variables from `.env` at build time
  - [569](https://github.com/thoth-pub/thoth/pull/569) - Upgrade `jsonwebtoken` to v9.2.0
  - [569](https://github.com/thoth-pub/thoth/pull/569) - Mark `jsonwebtoken` as an optional dependency, built with the `backend` feature
  - [569](https://github.com/thoth-pub/thoth/pull/569) - Upgrade `env\_logger` to v0.11.2
  - [569](https://github.com/thoth-pub/thoth/pull/569) - Upgrade `semver` to v1.0.22
  - [569](https://github.com/thoth-pub/thoth/pull/569) - Upgrade `gloo-storage` to v0.3.0
  - [569](https://github.com/thoth-pub/thoth/pull/569) - Upgrade `gloo-timers` to v0.3.0
  - [569](https://github.com/thoth-pub/thoth/pull/569) - Upgrade `strum` to v0.26.1
  - [569](https://github.com/thoth-pub/thoth/pull/569) - Upgrade`reqwest-retry` to v0.3.0
  - [499](https://github.com/thoth-pub/thoth/issues/499) - Default main\_contribution to true

### Fixed
  - [564](https://github.com/thoth-pub/thoth/issues/564) - Fix error in BibTeX not outputting editors in work types other than edited volume
  - [447](https://github.com/thoth-pub/thoth/issues/447) - Prevents Google Books Onix3 format output from Export API if Thoth record doesn't contain at least one BIC, BISAC or LCC subject code
  - [404](https://github.com/thoth-pub/thoth/issues/404) - Prevents JSTOR Onix3 format output from Export API if Thoth record doesn't contain at least one BISAC subject code

### Security
  - [569](https://github.com/thoth-pub/thoth/pull/569) - Upgrade `actix-web` to v4.5.1
  - [569](https://github.com/thoth-pub/thoth/pull/569) - Upgrade `tempfile` to v3.10.1
  - [569](https://github.com/thoth-pub/thoth/pull/569) - Upgrade `openssl` to v0.10.64
  - [569](https://github.com/thoth-pub/thoth/pull/569) - Upgrade `serde\_yaml` to v0.9.25

## [[0.11.16]](https://github.com/thoth-pub/thoth/releases/tag/v0.11.16) - 2024-02-19
### Changed
  - [561](https://github.com/thoth-pub/thoth/issues/561) - Add "Publisher Website" as a location platform
  - [553](https://github.com/thoth-pub/thoth/pull/553) - Upgrade rust to `1.76.0` in production and development `Dockerfile`
  - [305](https://github.com/thoth-pub/thoth/issues/305) - Update rust edition to 2021
  - [555](https://github.com/thoth-pub/thoth/pull/555) - Remove thoth-client's schema.json with auto-generated GraphQL schema language file on compilation

### Added
  - [244](https://github.com/thoth-pub/thoth/issues/244) - Expose GraphQL schema file in /schema.graphql
  - [503](https://github.com/thoth-pub/thoth/issues/503) - Allow reverting migrations in the CLI and check that migrations can be reverted in run-migration github action
  - [557](https://github.com/thoth-pub/thoth/pull/557) - Added github action to chech that the changelog has been updated on PRs

## [[0.11.15]](https://github.com/thoth-pub/thoth/releases/tag/v0.11.15) - 2024-01-18
### Changed
  - [536](https://github.com/thoth-pub/thoth/issues/536) - Rename "SciELO" location platform to "SciELO Books"

## [[0.11.14]](https://github.com/thoth-pub/thoth/releases/tag/v0.11.14) - 2024-01-18
### Changed
  - [#467](https://github.com/thoth-pub/thoth/issues/467), [#403](https://github.com/thoth-pub/thoth/issues/403), [#536](https://github.com/thoth-pub/thoth/issues/536) - Expand the list of location platforms with: GoogleBooks, InternetArchive, ScienceOpen, and Scielo
  - [526](https://github.com/thoth-pub/thoth/issues/526) - Added Brendan to About page

## [[0.11.13]](https://github.com/thoth-pub/thoth/releases/tag/v0.11.13) - 2024-01-08
### Changed
  - Upgrade rust to `1.75.0` in production and development `Dockerfile`
  - Upgrade `juniper` to v0.15.12
  - Upgrade `actix-web` to v4.4.1
  - Upgrade `actix-cors` to v0.7.0
  - Increase size of URL columns in locations component

### Fixed
  - [531](https://github.com/thoth-pub/thoth/pull/531) - Fix bug where New Publication form for Chapter could have an ISBN pre-populated but greyed out

## [[0.11.12]](https://github.com/thoth-pub/thoth/releases/tag/v0.11.12) - 2023-12-20
### Fixed
  - [530](https://github.com/thoth-pub/thoth/pull/530) - Fix pagination offset calculation in export API
  - [530](https://github.com/thoth-pub/thoth/pull/530) - Do not allow to create more than one price in the same currency for the same publication

## [[0.11.11]](https://github.com/thoth-pub/thoth/releases/tag/v0.11.11) - 2023-12-19
### Changed
  - Upgrade rust to `1.74.1` in production and development `Dockerfile`
  - Upgrade build dependencies (npm `v10.2.5`, node `v20.10.0` and rollup `v4.9.1`) in production and development `Dockerfile`

## [[0.11.10]](https://github.com/thoth-pub/thoth/releases/tag/v0.11.10) - 2023-11-27
### Fixed
  - [524](https://github.com/thoth-pub/thoth/pull/524) - Bibliography note not being retrieved on work page

## [[0.11.9]](https://github.com/thoth-pub/thoth/releases/tag/v0.11.9) - 2023-11-22
### Changed
  - Upgrade rust to `1.74.0` in production and development `Dockerfile`
  - Upgrade `xml-rs` to v0.8.19
  - Upgrade `clap` to v4.4.7
  - Upgrade `dialoguer` to v0.11.0
  - Upgrade `futures` to v0.3.29
  - Upgrade `regex` to v1.10.2
  - Upgrade `diesel` to v2.1.3
  - Upgrade `csv` to v1.3.0
  - Upgrade `reqwest-middleware` to v0.2.4
  - [522](https://github.com/thoth-pub/thoth/pull/522) - Improve MARC records with further recommendations

## [[0.11.8]](https://github.com/thoth-pub/thoth/releases/tag/v0.11.8) - 2023-10-31
### Changed
  - Upgrade rust to `1.73.0` in production and development `Dockerfile`
  - Upgrade build dependencies (npm `v10.2.0`, node `v18.18.2`, n `v9.2.0` and rollup `v4.1.4`) in production and development `Dockerfile`
  - [519](https://github.com/thoth-pub/thoth/issues/519) - Update ProQuest Ebrary (Ebook Central) ONIX output pricing

## [[0.11.7]](https://github.com/thoth-pub/thoth/releases/tag/v0.11.7) - 2023-10-02
### Changed
  - [508](https://github.com/thoth-pub/thoth/pull/508) - Improve MARC records with recommendations
  - Upgrade `actix-identity` to v0.6.0
  - Upgrade `actix-session` to v0.8.0
  - Upgrade `chrono` to v0.4.31
  - Upgrade `marc` to v3.1.1

### Fixed
  - [#513](https://github.com/thoth-pub/thoth/issues/513) - Expand DOI regex to include angle brackets

## [[0.11.6]](https://github.com/thoth-pub/thoth/releases/tag/v0.11.6) - 2023-09-08
### Security
  - Upgrade `chrono` to v0.4.30

## [[0.11.5]](https://github.com/thoth-pub/thoth/releases/tag/v0.11.5) - 2023-09-05
### Security
  - Upgrade `actix-web` to v4.4.0
  - Upgrade `tempfile` to v3.8.0

### Changed
  - Upgrade `diesel` to v2.1.1
  - Upgrade `diesel-derive-enum` to v2.1.0
  - Upgrade `diesel-derive-newtype` to v2.1.0
  - Upgrade `diesel_migrations` to v2.1.0
  - Upgrade `rand` to v0.8.5
  - Upgrade `juniper` to v0.15.11
  - Upgrade `strum` to v0.25.0
  - Upgrade `paperclip` to v0.8.1
  - Upgrade `graphql_client` to v0.13.0
  - Upgrade `reqwest-middleware` to v0.2.3
  - Upgrade `reqwest-retry` to v0.2.3
  - Upgrade `actix-identity` to v0.5.2 and added `actix-session` v0.7.2
  - Upgrade `dialoguer` to v0.10.4
  - Upgrade `futures` to v0.3.28
  - Upgrade `regex` to v1.9.5
  - Upgrade `jsonwebtoken` to v8.3.0
  - Upgrade `csv` to v1.2.2
  - Upgrade `xml-rs` to v0.8.17
  - Upgrade `log` to v0.4.20
  - Upgrade `clap` to v4.4.2
  - Short version of host command is now `-H` instead of `-h` in CLI

## [[0.11.4]](https://github.com/thoth-pub/thoth/releases/tag/v0.11.4) - 2023-08-28
### Security
  - Upgrade `rustls-webpki` to v0.100.2

## [[0.11.3]](https://github.com/thoth-pub/thoth/releases/tag/v0.11.3) - 2023-08-28
### Fixed
  - [500](https://github.com/thoth-pub/thoth/issues/500) - Update ORCID regex

### Security
  - Upgrade `openssl` to v0.10.56
  - Upgrade `reqwest` to v0.11.20
  - Upgrade `chrono` to v0.4.26

### Changed
  - Upgrade rust to `1.72.0` in production and development `Dockerfile`
  - Upgrade build dependencies (npm `v9.8.1`, node `v18.17.1`, n `v9.1.0`, and rollup `v3.28.1`) in production and development `Dockerfile`
  - Upgrade `wasm-pack` to [v0.12.1](https://github.com/rustwasm/wasm-pack/releases/tag/v0.12.1)

### Added
  - Link to privacy policy in navbar

## [[0.11.2]](https://github.com/thoth-pub/thoth/releases/tag/v0.11.2) - 2023-06-19
### Changed
  - Upgrade `wasm-pack` to [v0.12.0](https://github.com/rustwasm/wasm-pack/releases/tag/v0.12.0)
  - Upgrade `clap` to v2.34.0

## [[0.11.1]](https://github.com/thoth-pub/thoth/releases/tag/v0.11.1) - 2023-06-15
### Added
  - Add CC0 license to MARC records

### Changed
  - Upgrade rust to `1.70.0` in production and development `Dockerfile`
  - Upgrade build dependencies (npm `v9.6.7`, node `v18.16.0` and rollup `v3.23.1`) in production and development `Dockerfile`
  - Upgrade `wasm-pack` to v0.11.1
  - Replace `marc` fork with actual crate
  - Update about page

## [[0.11.0]](https://github.com/thoth-pub/thoth/releases/tag/v0.11.0) - 2023-04-14
### Added
  - [490](https://github.com/thoth-pub/thoth/issues/490) - Generate MARC 21 markup
  - [491](https://github.com/thoth-pub/thoth/issues/491) - Generate MARC 21 XML
  - [492](https://github.com/thoth-pub/thoth/pull/492) - Add Thoth's MARC organization code to MARC records
  - [492](https://github.com/thoth-pub/thoth/pull/492) - Add ORCID IDs to MARC
  - [492](https://github.com/thoth-pub/thoth/pull/492) - Add contact details to APP

### Changed
  - [492](https://github.com/thoth-pub/thoth/pull/492) - Streamline `thoth-export-server`'s XML module

## [[0.10.0]](https://github.com/thoth-pub/thoth/releases/tag/v0.10.0) - 2023-04-03
### Added
  - [42](https://github.com/thoth-pub/thoth/issues/42) - Generate MARC 21 records
  - New `work` field `bibliography_note`

## [[0.9.18]](https://github.com/thoth-pub/thoth/releases/tag/v0.9.18) - 2023-03-27
### Security
  - Upgrade `r2d2` to v0.8.10
  - Upgrade `scheduled-thread-pool` to v0.2.7
  - Upgrade `openssl` to v0.10.48
  - Upgrade `remove_dir_all` to v0.5.3

## [[0.9.17]](https://github.com/thoth-pub/thoth/releases/tag/v0.9.17) - 2023-03-25
### Changed
  - Upgrade rust to `1.68.1` in production and development `Dockerfile`
  - Upgrade build dependencies (npm `v9.6.2`, node `v18.15.0` and rollup `v3.20.2`) in production and development `Dockerfile`
  - Upgrade `wasm-pack` to v0.11.0

## [[0.9.16]](https://github.com/thoth-pub/thoth/releases/tag/v0.9.16) - 2023-03-24
### Added
  - [#480](https://github.com/thoth-pub/thoth/pull/480) Add field to work table to track when the work or any of its relations was last updated

### Changed
  - Removed manual character checks and derivable defaults to comply with [`rustc 1.68.0`](https://github.com/rust-lang/rust/releases/tag/1.68.0)
  - [484](https://github.com/thoth-pub/thoth/pull/484) GraphQL queries: support filtering on multiple enum variants for work status and language relation, and add filtering for works last updated before/after a specified timestamp

## [[0.9.15]](https://github.com/thoth-pub/thoth/releases/tag/v0.9.15) - 2023-03-01
### Fixed
  - Issue adding institutions in previous release

## [[0.9.14]](https://github.com/thoth-pub/thoth/releases/tag/v0.9.14) - 2023-03-01
### Changed
  - Upgrade `openssl-src` to v111.25.0
  - Upgrade `bumpalo` to v3.12.0

### Fixed
  - [#326](https://github.com/thoth-pub/thoth/issues/326) - Debounce search queries

## [[0.9.13]](https://github.com/thoth-pub/thoth/releases/tag/v0.9.13) - 2023-02-21
### Changed
  - Input actix keep alive via CLI arguments
  - Implement a failed request retry policy in client

## [[0.9.12]](https://github.com/thoth-pub/thoth/releases/tag/v0.9.12) - 2023-02-17
### Changed
  - Reduce number of concurrent requests

## [[0.9.11]](https://github.com/thoth-pub/thoth/releases/tag/v0.9.11) - 2023-02-17
### Changed
  - Upgrade rust to `1.67.1` in production and development `Dockerfile`
  - Upgrade build dependencies (npm `v9.5.0`, node `v18.14.1` and rollup `v3.15.0`) in production and development `Dockerfile`

## [[0.9.10]](https://github.com/thoth-pub/thoth/releases/tag/v0.9.10) - 2023-02-17
### Changed
  - Include `limit` and `offset` in `thoth-client`'s works query
  - Paginate `get_works` requests in export API using concurrent requests
  - Input number of actix workers via CLI arguments

### Added
  - Work count query to `thoth-client`

## [[0.9.9]](https://github.com/thoth-pub/thoth/releases/tag/v0.9.9) - 2023-02-16
### Changed
  - Upgrade `actix-web` to v4.3.0
  - Upgrade `actix-cors` to v0.6.4
  - Upgrade `env_logger` to v0.10.0
  - Upgrade `jsonwebtoken` to v8.2.0
  - Upgrade `strum` to v0.24.1
  - Output real IP address in actix logs

## [[0.9.8]](https://github.com/thoth-pub/thoth/releases/tag/v0.9.8) - 2023-02-14
### Changed
  - Replace generic error with actual message when migrations fail
  - Upgrade node and rollup in github actions

### Added
  - Github action to check that all migrations run successfully
  - About page with organisation information

## [[0.9.7]](https://github.com/thoth-pub/thoth/releases/tag/v0.9.7) - 2023-02-02
### Fixed
  - Correct wrong fields used in `0.9.6` migration

## [[0.9.6]](https://github.com/thoth-pub/thoth/releases/tag/v0.9.6) - 2023-01-31
### Changed
  - Use inlined syntax in format strings to comply with [`rustc 1.67.0`](https://github.com/rust-lang/rust/releases/tag/1.67.0)
  - Upgrade rust to `1.67.0` in production and development `Dockerfile`
  - Upgrade build dependencies (npm `v9.4.0`, node `v18.13.0` and rollup `v3.12.0`) in production and development `Dockerfile`
  - [#457](https://github.com/thoth-pub/thoth/issues/457) - Upgrade `juniper` to v0.15.10
  - Upgrade `diesel` to v2.0.2
  - Upgrade `uuid` to v0.8.2
  - Upgrade `paperclip` to v0.8.0
  - Upgrade `graphql_client` to v0.12.0
  - Upgrade `chrono` to v0.4.23

### Fixed
  - [#469](https://github.com/thoth-pub/thoth/issues/469) - Expand DOI regex to include square brackets

## [[0.9.5]](https://github.com/thoth-pub/thoth/releases/tag/v0.9.5) - 2023-01-17
### Changed
  - Upgrade rust to `1.66.0` in production and development `Dockerfile`
  - Upgrade build dependencies (npm `v9.2.0`, n `v9.0.1`, node `v18.12.1` and rollup `v3.7.4`) in production and development `Dockerfile`

### Fixed
  - [#463](https://github.com/thoth-pub/thoth/issues/463) - Update Thema codes to v1.5

## [[0.9.4]](https://github.com/thoth-pub/thoth/releases/tag/v0.9.4) - 2022-12-05
### Added
  - [#414](https://github.com/thoth-pub/thoth/pull/414) - Synchronise chapters' `work_status` and `publication_date` with parent's upon parent's update

## [[0.9.3]](https://github.com/thoth-pub/thoth/releases/tag/v0.9.3) - 2022-11-21
### Added
  - [#456](https://github.com/thoth-pub/thoth/pull/456) - Implement JSON output format

### Changed
  - [#455](https://github.com/thoth-pub/thoth/pull/455) - Extend CSV output format to include all available fields

## [[0.9.2]](https://github.com/thoth-pub/thoth/releases/tag/v0.9.2) - 2022-11-01
### Changed
  - [#396](https://github.com/thoth-pub/thoth/pull/396) - Expand the list of contribution types with: SoftwareBy, ResearchBy, ContributionsBy, Indexer
  - [#451](https://github.com/thoth-pub/thoth/pull/451) - Output both short and long abstracts in Crossref DOI deposit

## [[0.9.1]](https://github.com/thoth-pub/thoth/releases/tag/v0.9.1) - 2022-10-27
### Changed
  - [#449](https://github.com/thoth-pub/thoth/pull/449) - Update EBSCO Host ONIX price type code

## [[0.9.0]](https://github.com/thoth-pub/thoth/releases/tag/v0.9.0) - 2022-10-24
### Added
  - [#333](https://github.com/thoth-pub/thoth/issues/333) - Add references to schema
  - Output references in Crossref DOI deposit
  - [#444](https://github.com/thoth-pub/thoth/issues/444) - Output abstracts in Crossref DOI deposit
  - [#443](https://github.com/thoth-pub/thoth/issues/443) - Output affiliations in Crossref DOI deposit
  - [#446](https://github.com/thoth-pub/thoth/issues/446) - Output fundings in Crossref DOI deposit

### Changed
  - Simplify syntax in CRUD methods

## [[0.8.11]](https://github.com/thoth-pub/thoth/releases/tag/v0.8.11) - 2022-10-07
### Changed
  - [#298](https://github.com/thoth-pub/thoth/issues/298) - Make database constraint errors more user-friendly in API output and APP notifications
  - Replaced docker musl image (no longer maintained) with official images, installing requirements needed for static compilation

## [[0.8.10]](https://github.com/thoth-pub/thoth/releases/tag/v0.8.10) - 2022-09-30
  - [#438](https://github.com/thoth-pub/thoth/issues/438) - Allow specifying query parameters based on the requested specification
  - Upgrade rust to `1.64.0` in development `Dockerfile`

## [[0.8.9]](https://github.com/thoth-pub/thoth/releases/tag/v0.8.9) - 2022-09-21
### Added
  - [#426](https://github.com/thoth-pub/thoth/issues/426) - Add ProQuest Ebrary ONIX 2.1 specification
  - [#420](https://github.com/thoth-pub/thoth/issues/420) - Add RNIB Bookshare to the list of supported platforms for ONIX 2.1
  - [#423](https://github.com/thoth-pub/thoth/issues/423) - Add a link to the Thoth user manual under "Docs" tab of navbar
  - Development workflow in docker

### Changed
  - [#429](https://github.com/thoth-pub/thoth/issues/429) - Incomplete metadata record errors are now returned as a 404 instead of 500
  - Added derives for `Eq` alongside `PartialEq` to comply with [`rustc 1.63.0`](https://github.com/rust-lang/rust/releases/tag/1.63.0)
  - Upgrade rust to `1.63.0` in development `Dockerfile`
  - Order contributions and relations by ordinal, and subjects by type and ordinal

### Fixed
  - [#425](https://github.com/thoth-pub/thoth/issues/425) - Fix typo in contribution type illustrator
  - [#424](https://github.com/thoth-pub/thoth/issues/424) - Fix inactive tag on catalogue

## [[0.8.8]](https://github.com/thoth-pub/thoth/releases/tag/v0.8.8) - 2022-08-02
### Added
  - [#389](https://github.com/thoth-pub/thoth/issues/389) - Streamline chapter (child work) creation process

### Changed
  - [#411](https://github.com/thoth-pub/thoth/issues/411) - Make `copyright_holder` optional
  - [#393](https://github.com/thoth-pub/thoth/issues/393) - Use en-dash in `page_interval` instead of hyphen
  - Ignore `extra_unused_lifetimes` warning until [clippy's fix](https://github.com/rust-lang/rust-clippy/issues/9014) for the false positive is live
  - Split build, test, and lint workflow job into separate jobs

## [[0.8.7]](https://github.com/thoth-pub/thoth/releases/tag/v0.8.7) - 2022-07-22
### Fixed
  - [#379](https://github.com/thoth-pub/thoth/issues/379) - Limit to 6 the number of ISBNs offered in CrossRef metadata export
  - [#388](https://github.com/thoth-pub/thoth/issues/388) - Upgrade packages flagged in Dependabot alerts

### Changed
  - [#370](https://github.com/thoth-pub/thoth/issues/370) - Upgrade Yew to v0.19

## [[0.8.6]](https://github.com/thoth-pub/thoth/releases/tag/v0.8.6) - 2022-07-01
### Added
  - [#390](https://github.com/thoth-pub/thoth/pull/390) - Implement OverDrive ONIX 3.0 specification

### Fixed
  - [#392](https://github.com/thoth-pub/thoth/issues/392) - Fix encoding of print ISBN in JSTOR ONIX output

## [[0.8.5]](https://github.com/thoth-pub/thoth/releases/tag/v0.8.5) - 2022-05-30
### Added
  - [#287](https://github.com/thoth-pub/thoth/issues/287) - Allow editing contributions (and affiliations)

### Fixed
  - [#360](https://github.com/thoth-pub/thoth/issues/360) - Prevent adding 0 as the price of a publication
  - [#376](https://github.com/thoth-pub/thoth/issues/376) - Restrict Licence field entries to URL-formatted strings

## [[0.8.4]](https://github.com/thoth-pub/thoth/releases/tag/v0.8.4) - 2022-05-11
### Added
  - [#29](https://github.com/thoth-pub/thoth/issues/29) - Implement CrossRef DOI Deposit specification
  - [#72](https://github.com/thoth-pub/thoth/issues/72) - Implement Google Books ONIX 3.0 specification

### Changed
  - [#356](https://github.com/thoth-pub/thoth/issues/356) - Upgrade actix to v4

## [[0.8.3]](https://github.com/thoth-pub/thoth/releases/tag/v0.8.3) - 2022-04-18
### Added
  - [#359](https://github.com/thoth-pub/thoth/issues/359) - Allow editing publications

## [[0.8.2]](https://github.com/thoth-pub/thoth/releases/tag/v0.8.2) - 2022-04-06
### Changed
  - Added CA certificates to docker image to allow https requests from containers

## [[0.8.1]](https://github.com/thoth-pub/thoth/releases/tag/v0.8.1) - 2022-03-11
### Added
  - [#104](https://github.com/thoth-pub/thoth/issues/104) - Implement BibTeX specification

### Changed
  - Removed unnecessary title branching logic from KBART/ONIX output formats

## [[0.8.0]](https://github.com/thoth-pub/thoth/releases/tag/v0.8.0) - 2022-03-01
### Added
  - [#341](https://github.com/thoth-pub/thoth/issues/341) - Add weight to publication

### Changed
  - Tidied verbose bools and single-character strings to comply with [`rustc 1.59.0`](https://github.com/rust-lang/rust/releases/tag/1.59.0)
  - [#300](https://github.com/thoth-pub/thoth/issues/300) - Moved width/height to Publication, added depth, improved metric/imperial display
  - Upgrade docker's base images to latest available releases

## [[0.7.2]](https://github.com/thoth-pub/thoth/releases/tag/v0.7.2) - 2022-02-08
### Changed
  - [#339](https://github.com/thoth-pub/thoth/pull/339) - Update publication types to include AZW3, DOCX and FictionBook
  - [#331](https://github.com/thoth-pub/thoth/pull/331) - Update series model to include description and CFP URL
  - Allow triggering docker action manually

### Added
  - Add code of conduct and support document to repository

## [[0.7.1]](https://github.com/thoth-pub/thoth/releases/tag/v0.7.1) - 2022-01-24
### Changed
  - Removed redundant `to_string` calls to comply with [`rustc 1.58.0`](https://github.com/rust-lang/rust/releases/tag/1.58.0)
  - [#329](https://github.com/thoth-pub/thoth/pull/329) - Update EBSCO Host ONIX pricing and contributor display logic
  - Allow building docker image manually in actions

## [[0.7.0]](https://github.com/thoth-pub/thoth/releases/tag/v0.7.0) - 2022-01-11
### Added
  - [#28](https://github.com/thoth-pub/thoth/issues/28) - Implement chapter structure
  - GraphQL queries: support filtering on multiple enum variants (e.g. work types, language codes)
  - Dashboard: display Institution stats

### Fixed
  - Issues form: typing filter string in series search box has no effect on which series are displayed

## [[0.6.1]](https://github.com/thoth-pub/thoth/releases/tag/v0.6.1) - 2021-12-13
### Changed
  - Removed redundant closures and `impl`s to comply with [`rustc 1.57.0`](https://github.com/rust-lang/rust/releases/tag/1.57.0)

### Fixed
  - [#309](https://github.com/thoth-pub/thoth/issues/309) - Update Thema codes to v1.4

## [[0.6.0]](https://github.com/thoth-pub/thoth/releases/tag/v0.6.0) - 2021-11-29
### Added
  - [#92](https://github.com/thoth-pub/thoth/issues/92) - Implement institution table, replacing funder and standardising contributor affiliations

## [[0.5.0]](https://github.com/thoth-pub/thoth/releases/tag/v0.5.0) - 2021-11-29
### Added
  - [#297](https://github.com/thoth-pub/thoth/issues/297) - Implement publication location

### Changed
  - Requirement to Number fields preventing user from entering numbers below 0 for Counts/below 1 for Editions and Ordinals, and sets Contribution Ordinal default to 1 instead of 0
  - [#299](https://github.com/thoth-pub/thoth/pull/299) - Update Project MUSE ONIX subject output logic
  - Updated if and else branches to comply with [`rustc 1.56.0`](https://github.com/rust-lang/rust/releases/tag/1.56.0)

### Fixed
  - [#292](https://github.com/thoth-pub/thoth/issues/292) - Cannot unset publication date: error when trying to clear a previously set publication date
  - [#295](https://github.com/thoth-pub/thoth/issues/295) - various subforms failing to trim strings before saving (including on mandatory fields which are checked for emptiness)
  - Factored out duplicated logic for handling optional field values, simplifying the code and reducing the likelihood of further bugs such as [#295](https://github.com/thoth-pub/thoth/issues/295) being introduced
  - Minor issue where some required fields were not marked as "required" (so empty values would be sent to the API and raise an error)
  - Issue with subforms where clicking save button bypassed field requirements (so instead of displaying a warning message such as "Please enter a number", invalid values would be sent to the API and raise an error)
  - [#310](https://github.com/thoth-pub/thoth/issues/310) - Add jstor specification to formats

## [[0.4.7]](https://github.com/thoth-pub/thoth/releases/tag/v0.4.7) - 2021-10-04
### Added
  - [#43](https://github.com/thoth-pub/thoth/issues/43), [#49](https://github.com/thoth-pub/thoth/issues/49) - Implement EBSCO Host's ONIX 2.1 specification
  - [#44](https://github.com/thoth-pub/thoth/issues/44) - Implement JSTOR's ONIX 3.0 specification
  - [#253](https://github.com/thoth-pub/thoth/issues/253) - Implement Project MUSE ONIX specification tests

### Changed
  - [#242](https://github.com/thoth-pub/thoth/issues/242) - Move API models to object-specific subdirectories
  - [#274](https://github.com/thoth-pub/thoth/issues/274) - Add width/height units to CSV specification
  - [#263](https://github.com/thoth-pub/thoth/issues/263) - Add `Doi`, `Isbn` and `Orcid` types to client schema

## [[0.4.6]](https://github.com/thoth-pub/thoth/releases/tag/v0.4.6) - 2021-09-02
### Added
  - [#88](https://github.com/thoth-pub/thoth/issues/88) - Implement KBART specification
  - [#266](https://github.com/thoth-pub/thoth/issues/266) - Delete confirmation to publications

### Changed
  - [#272](https://github.com/thoth-pub/thoth/issues/272) - Use more fields in `contributors` filtering

### Fixed
  - [#271](https://github.com/thoth-pub/thoth/issues/271) - Make filter parameter optional in `subjectCount`

## [[0.4.5]](https://github.com/thoth-pub/thoth/releases/tag/v0.4.5) - 2021-08-12
### Added
  - [#259](https://github.com/thoth-pub/thoth/issues/259) - Units selection dropdown to Work and NewWork pages, which updates the Width/Height display on change
  - [#259](https://github.com/thoth-pub/thoth/issues/259) - Local storage key to retain user's choice of units across all Work/NewWork pages
  - [#259](https://github.com/thoth-pub/thoth/issues/259) - Backend function to convert to/from database units (mm): uses 1inch = 25.4mm as conversion factor, rounds mm values to nearest mm, rounds cm values to 1 decimal place, rounds inch values to 2 decimal places
  - [#259](https://github.com/thoth-pub/thoth/issues/259) - Constraints on Width/Height fields depending on unit selection: user may only enter whole numbers when in mm, numbers with up to 1 decimal place when in cm, numbers with up to 2 decimal places when in inches

### Changed
  - [#259](https://github.com/thoth-pub/thoth/issues/259) - GraphQL and APP queries to specify units when submitting new Width/Height values, and handle conversion if required

## [[0.4.4]](https://github.com/thoth-pub/thoth/releases/tag/v0.4.4) - 2021-08-02
### Fixed
  - Read button in catalogue now uses the landing page URL instead of the DOI

### Changed
  - Removed needless borrow to comply with `clippy` under [`rustc 1.54.0`](https://github.com/rust-lang/rust/releases/tag/1.54.0)

## [[0.4.3]](https://github.com/thoth-pub/thoth/releases/tag/v0.4.3) - 2021-07-28
### Added
  - [#48](https://github.com/thoth-pub/thoth/issues/48) - Implement OAPEN ONIX 3.0 specification

### Fixed
  - [#254](https://github.com/thoth-pub/thoth/issues/254) - Ensure order of fields in create work match those in edit work

## [[0.4.2]](https://github.com/thoth-pub/thoth/releases/tag/v0.4.2) - 2021-07-05
### Added
  - [#125](https://github.com/thoth-pub/thoth/issues/125) - Implement `ISBN` type to standardise parsing
  - [#217](https://github.com/thoth-pub/thoth/issues/217) - Add "Contribution Ordinal" field to indicate order of contributions within a work

## [[0.4.1]](https://github.com/thoth-pub/thoth/releases/tag/v0.4.1) - 2021-06-22
### Changed
  - [#234](https://github.com/thoth-pub/thoth/issues/234) - Move database calls out of GraphQL model

### Added
  - [#136](https://github.com/thoth-pub/thoth/issues/135), [#233](https://github.com/thoth-pub/thoth/issues/233) - Implement `Doi` and `Orcid` types to standardise parsing
  - `thoth-errors` crate to share `ThothError` and `ThothResult`

## [[0.4.0]](https://github.com/thoth-pub/thoth/releases/tag/v0.4.0) - 2021-06-15
### Changed
  - Updated `yew` to [`v0.18.0`](https://github.com/yewstack/yew/releases/tag/0.18.0)
  - Updated `actix-web` to [`3.3.2`](https://github.com/actix/actix-web/releases/tag/web-v3.3.2)
  - Catch client errors with `ThothError::EntityNotFound`
  - Use a custom instance of GaphiQL
  - Unify `Work` output structure in client using GraphQL fragments

### Added
  - [#235](https://github.com/thoth-pub/thoth/issues/235) - Export API with openapi schema
  - [#110](https://github.com/thoth-pub/thoth/issues/110) - Output to CSV
  - Rapidoc schema explorer interface

### Removed
  - `actix_rt`

## [[0.3.6]](https://github.com/thoth-pub/thoth/releases/tag/v0.3.6) - 2021-05-11
### Fixed
  - Problem building docker image

## [[0.3.5]](https://github.com/thoth-pub/thoth/releases/tag/v0.3.5) - 2021-05-11
### Added
  - [#213](https://github.com/thoth-pub/thoth/issues/213) - Link to documentation in readme
  - [#206](https://github.com/thoth-pub/thoth/issues/206) - Notify user when a new version of the APP is available
  - [#231](https://github.com/thoth-pub/thoth/issues/231) - Link to publication page in work page
  - [#224](https://github.com/thoth-pub/thoth/issues/224) - Implement limit and offset in linked queries
  - Implement Crud trait with database calls per object

### Changed
  - [#236](https://github.com/thoth-pub/thoth/issues/236) - Split server logic into individual crates
  - Update rustc to 1.51.0 in docker image
  - Replace composite keys in `contribution` and `issue` with standard UUIDs
  - Server configuration parsed from binary

### Fixed
  - [#216](https://github.com/thoth-pub/thoth/issues/216), [#228](https://github.com/thoth-pub/thoth/issues/228) - Error adding multiple subjects


## [[0.3.4]](https://github.com/thoth-pub/thoth/releases/tag/v0.3.4) - 2021-03-29
### Fixed
  - Upgraded rusct in docker image. Moved `wasm-pack` to a less fragile build stage using official image, keeping main build statically compiled

## [[0.3.3]](https://github.com/thoth-pub/thoth/releases/tag/v0.3.3) - 2021-03-26
### Added
  - [#120](https://github.com/thoth-pub/thoth/issues/120) - Implement table sorting by columns in APP
  - [#203](https://github.com/thoth-pub/thoth/issues/203) - Cascade filtering options to relation queries in API

### Changed
  - [#210](https://github.com/thoth-pub/thoth/issues/210) - Specify .xml extension when outputting ONIX files

### Fixed
  - [#182](https://github.com/thoth-pub/thoth/issues/182) - Ensure issue's series and work have the same imprint


## [[0.3.2]](https://github.com/thoth-pub/thoth/releases/tag/v0.3.2) - 2021-03-09
### Added
  - [#202](https://github.com/thoth-pub/thoth/issues/202) - Enum type filtering in GraphQL queries
  - [#202](https://github.com/thoth-pub/thoth/issues/202) - Query works by DOI
  - [#195](https://github.com/thoth-pub/thoth/issues/195) - Prompt confirmation upon delete

### Fixed
  - [#199](https://github.com/thoth-pub/thoth/issues/199), [#201](https://github.com/thoth-pub/thoth/issues/201) - Error displaying publications if filtering on empty ISBN or URL
  - Trigger a warning when the current user does not have any editting permissions

## [[0.3.1]](https://github.com/thoth-pub/thoth/releases/tag/v0.3.1) - 2021-03-04
### Fixed
  - [#197](https://github.com/thoth-pub/thoth/issues/197) - Error deserialising publications in APP

## [[0.3.0]](https://github.com/thoth-pub/thoth/releases/tag/v0.3.0) - 2021-03-03
### Changed
  - [#162](https://github.com/thoth-pub/thoth/issues/162) - Only records linked to publishers user has access to are listed in APP
  - [#167](https://github.com/thoth-pub/thoth/issues/167) - Make work contribution the canonical source of contributor names in ONIX output

### Added
  - [#177](https://github.com/thoth-pub/thoth/issues/177) - Allow querying objects by linked publisher(s)
  - [#159](https://github.com/thoth-pub/thoth/issues/159), [#160](https://github.com/thoth-pub/thoth/issues/160), [#161](https://github.com/thoth-pub/thoth/issues/161) - Add publisher accounts
  - [#163](https://github.com/thoth-pub/thoth/issues/163) - Save a snapshot of each object upon update
  - [#164](https://github.com/thoth-pub/thoth/issues/164), [#165](https://github.com/thoth-pub/thoth/issues/165) - Add contributor names to contribution
  - [#168](https://github.com/thoth-pub/thoth/issues/168) - Warn users when editing a contributor or a funder that is linked to a work
  - [#185](https://github.com/thoth-pub/thoth/issues/185) - Allow resetting user passwords through CLI
  - Allow creating publisher accounts through CLI

### Fixed
  - [#181](https://github.com/thoth-pub/thoth/issues/181) - Enforce numeric values for issue ordinal

## [[0.2.13]](https://github.com/thoth-pub/thoth/releases/tag/v0.2.13) - 2021-01-14
### Changed
  - Update API URL in docker github action
  - Remove staging tag in docker github action

## [[0.2.12]](https://github.com/thoth-pub/thoth/releases/tag/v0.2.12) - 2021-01-12
### Changed
  - [#153](https://github.com/thoth-pub/thoth/issues/153) - Implement created and updated dates to each structure

## [[0.2.11]](https://github.com/thoth-pub/thoth/releases/tag/v0.2.11) - 2021-01-06
### Changed
  - [#151](https://github.com/thoth-pub/thoth/issues/151) - Make browser prompt user to save Onix XML to file
  - [#143](https://github.com/thoth-pub/thoth/issues/143) - Start using Github Actions instead of Travis

### Added
  - [#121](https://github.com/thoth-pub/thoth/issues/121) - Add created and updated dates to each table

## [[0.2.10]](https://github.com/thoth-pub/thoth/releases/tag/v0.2.10) - 2021-01-04
### Changed
  - [#127](https://github.com/thoth-pub/thoth/issues/127) - Do not exit main entity edit pages upon saving
  - [#147](https://github.com/thoth-pub/thoth/issues/147) - Remove subject code validation for non open subject headings

## [[0.2.9]](https://github.com/thoth-pub/thoth/releases/tag/v0.2.9) - 2020-11-24
### Changed
  - Hide creative commons icon when license is unset in APP catalogue

### Added
  - Display book cover placeholder when cover URL is unset
  - Status tags to APP catalogue

## [[0.2.8]](https://github.com/thoth-pub/thoth/releases/tag/v0.2.8) - 2020-11-23
### Changed
  - Upgrade fontawesome to v5.4.0

### Added
  - Information banner to APP homepage
  - New BISAC codes

## [[0.2.7]](https://github.com/thoth-pub/thoth/releases/tag/v0.2.7) - 2020-11-19
### Changed
  - [#118](https://github.com/thoth-pub/thoth/issues/118) - Ensure empty data is sent as null not as empty strings
  - [#131](https://github.com/thoth-pub/thoth/issues/131) - Moved forms with relationships outside main object form

## [[0.2.6]](https://github.com/thoth-pub/thoth/releases/tag/v0.2.6) - 2020-11-13
### Changed
  - Fix pricing functionality ommitted in previous release

## [[0.2.5]](https://github.com/thoth-pub/thoth/releases/tag/v0.2.5) - 2020-11-13
### Added
  - New BISAC codes

## [[0.2.4]](https://github.com/thoth-pub/thoth/releases/tag/v0.2.4) - 2020-11-10
### Added
  - Implemented pricing CRUD in APP

## [[0.2.3]](https://github.com/thoth-pub/thoth/releases/tag/v0.2.3) - 2020-11-06
### Added
  - Implemented pagination in all admin components
  - Implemented pagination in catalogue

## [[0.2.2]](https://github.com/thoth-pub/thoth/releases/tag/v0.2.2) - 2020-11-03
### Changed
  - Set `THOTH_API` on build via docker

## [[0.2.1]](https://github.com/thoth-pub/thoth/releases/tag/v0.2.1) - 2020-11-02
### Changed
  - Redirect to relevant routes upon save and create actions in APP

### Added
  - Delete functionality in all APP objects

## [[0.2.0]](https://github.com/thoth-pub/thoth/releases/tag/v0.2.0) - 2020-10-23
### Changed
  - [#38](https://github.com/thoth-pub/thoth/issues/38) - Split client and server
  - [#98](https://github.com/thoth-pub/thoth/issues/98) - Streamline Thoth logo

### Added
  - [#97](https://github.com/thoth-pub/thoth/issues/97), [#39](https://github.com/thoth-pub/thoth/issues/39), [#41](https://github.com/thoth-pub/thoth/issues/41) - Implement WASM frontend with Yew
  - [#40](https://github.com/thoth-pub/thoth/issues/40) - Implement API authentication

## [[0.1.10]](https://github.com/thoth-pub/thoth/releases/tag/v0.1.10) - 2020-06-03
### Changed
  - Roadmap button in index catalogue

## [[0.1.9]](https://github.com/thoth-pub/thoth/releases/tag/v0.1.9) - 2020-06-03
### Added
  - Roadmap document

## [[0.1.8]](https://github.com/thoth-pub/thoth/releases/tag/v0.1.8) - 2020-06-02
### Changed
  - New design for the index catalogue

## [[0.1.7]](https://github.com/thoth-pub/thoth/releases/tag/v0.1.7) - 2020-03-27
### Changed
  - [#35](https://github.com/thoth-pub/thoth/issues/35) - Fix date format and lack in ONIX sender header
  - Add place of publication to ONIX file
  - Use code 03 (description) instead of 30 (abstract) in OAPEN ONIX

## [[0.1.6]](https://github.com/thoth-pub/thoth/releases/tag/v0.1.6) - 2020-03-26
### Changed
  - Fix incompatibilities with OAPEN ONIX parser
  - Map ONIX parameter to UUID directly, instead of converting afterwards
  - Normalise server route definitions

## [[0.1.5]](https://github.com/thoth-pub/thoth/releases/tag/v0.1.5) - 2020-03-25
### Changed
  - Load assets statically

## [[0.1.4]](https://github.com/thoth-pub/thoth/releases/tag/v0.1.4) - 2020-03-24
### Changed
  - "/" now renders its own page, instead of redirecting to "/graphiql"
  - [#27](https://github.com/thoth-pub/thoth/issues/27) - Produce an OAPEN compatible ONIX file

### Added
  - [#26](https://github.com/thoth-pub/thoth/issues/26) - Create an endpoint to allow generating ONIX streams from "/onix/{workId}"

### Removed
  - Dropped support for creating ONIX from binary

## [[0.1.3]](https://github.com/thoth-pub/thoth/releases/tag/v0.1.3) - 2020-03-16
### Changed
  - Pin compiler's docker image to a specific version (best practice)
  - Use COPY instead of ADD for directories in Dockerfile (best practice)
  - [#24](https://github.com/thoth-pub/thoth/issues/24) - Implemented rust style guidelines

### Added
  - [#23](https://github.com/thoth-pub/thoth/issues/23) - Redirect "/" to "/graphiql"
  - [#18](https://github.com/thoth-pub/thoth/issues/18) - Create ThothError structure to start catching all other types of errors
  - [#24](https://github.com/thoth-pub/thoth/issues/24) - Enforce rust style guidelines using husky (pre-push hook) and travis
  - [#17](https://github.com/thoth-pub/thoth/issues/17) - Allow producing a proto ONIX file from the binary

## [[0.1.2]](https://github.com/thoth-pub/thoth/releases/tag/v0.1.2) - 2020-03-03
### Changed
  - [#10](https://github.com/thoth-pub/thoth/issues/10) - Port exposing is handled in Dockerfile instead of docker-compose
  - [#16](https://github.com/thoth-pub/thoth/issues/16) - Moved server start function from binary to library
  - [#9](https://github.com/thoth-pub/thoth/issues/9) - Docker image is now compiled statically

### Added
  - [#13](https://github.com/thoth-pub/thoth/issues/13) - Added limit and offset arguments to all queries
  - [#13](https://github.com/thoth-pub/thoth/issues/13) - Added default order by clauses to all queries
  - [#15](https://github.com/thoth-pub/thoth/issues/15) - Implemented GraphQL errors for diesel errors
  - [#13](https://github.com/thoth-pub/thoth/issues/13) - Added filter arguments for publishers and works queries

## [[0.1.1]](https://github.com/thoth-pub/thoth/releases/tag/v0.1.1) - 2020-02-27
### Changed
  - Improved Dockerfile to allow running database migrations at run time

### Added
  - Implemented imprints for publisher graphql object
  - [#6](https://github.com/thoth-pub/thoth/issues/6) - Added subcommands to main binary to allow running embedded migrations without having to install diesel\_cli
  - Automatic publication to crates.io

## [[0.1.0]](https://github.com/thoth-pub/thoth/releases/tag/v0.1.0) - 2020-02-21
### Added
  - Database migrations
  - GraphQL handlers implementing the thoth schema<|MERGE_RESOLUTION|>--- conflicted
+++ resolved
@@ -5,21 +5,20 @@
 and this project adheres to [Semantic Versioning](https://semver.org/spec/v2.0.0.html).
 
 ## [Unreleased]
-<<<<<<< HEAD
 ### Removed
   - [549](https://github.com/thoth-pub/thoth/pull/549) - Deprecate public-facing pages in Thoth APP in favour of a separate, standalone, website
 
 ### Added
   - [549](https://github.com/thoth-pub/thoth/pull/549) - Build and push staging docker images on pull requests
-  - 
-=======
+
+### Changed
+ - [549](https://github.com/thoth-pub/thoth/pull/549) - Upgrade GitHub actions dependencies (`docker/setup-qemu-action@v3`, `docker/setup-buildx-action@v3`, `docker/login-action@v3`, `docker/build-push-action@v5`, `actions/checkout@v4`, `actions/setup-node@v4`)
 
 ## [[0.11.18]](https://github.com/thoth-pub/thoth/releases/tag/v0.11.18) - 2024-03-07
 ### Added
   - [441](https://github.com/thoth-pub/thoth/issues/441) - Implement ONIX 3.0 "Thoth" specification (i.e. complete record reflecting full data model)
   - [401](https://github.com/thoth-pub/thoth/issues/401) - Add BDS Live to list of supported platforms for JSTOR ONIX output
 
->>>>>>> ba379294
 ### Fixed
   - [475](https://github.com/thoth-pub/thoth/issues/475) - Add seconds to timestamp for Crossref metadata output
   - [571](https://github.com/thoth-pub/thoth/issues/571) - Fix overlapping URL text for Locations in Thoth Admin panel on website in Safari and Chromium browsers
@@ -27,7 +26,6 @@
 ### Changed
  - [578](https://github.com/thoth-pub/thoth/pull/578) - Upgrade `actix-identity` to v0.7.1
  - [578](https://github.com/thoth-pub/thoth/pull/578) - Upgrade `actix-session` to v0.9.0
- - [549](https://github.com/thoth-pub/thoth/pull/549) - Upgrade GitHub actions dependencies (`docker/setup-qemu-action@v3`, `docker/setup-buildx-action@v3`, `docker/login-action@v3`, `docker/build-push-action@v5`, `actions/checkout@v4`, `actions/setup-node@v4`)
 
 ### Security
   - [572](https://github.com/thoth-pub/thoth/pull/572) - Upgrade `mio` to v0.8.11
