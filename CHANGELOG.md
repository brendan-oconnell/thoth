# Changelog
All notable changes to thoth will be documented in this file.

The format is based on [Keep a Changelog](https://keepachangelog.com/en/1.0.0/),
and this project adheres to [Semantic Versioning](https://semver.org/spec/v2.0.0.html).

## [Unreleased]
<<<<<<< HEAD
=======
### Changed
 - [218](https://github.com/thoth-pub/thoth/issues/218) - Make series ISSN optional
>>>>>>> 3bb9bc1e

## [[0.12.2]](https://github.com/thoth-pub/thoth/releases/tag/v0.12.2) - 2024-04-16
### Added
  - [581](https://github.com/thoth-pub/thoth/issues/581) - Add crossmark policy DOI to imprint record

### Changed
  - [591](https://github.com/thoth-pub/thoth/pull/591) - Upgrade rust to `1.77.2` in production and development `Dockerfile`
  - [591](https://github.com/thoth-pub/thoth/pull/591) - Added favicons to export API and GraphQL API docs
  - [591](https://github.com/thoth-pub/thoth/pull/591) - Replaced static logo files with CDN paths
  - [591](https://github.com/thoth-pub/thoth/pull/591) - Moved thoth CSS to root directory in thoth-app
  - [591](https://github.com/thoth-pub/thoth/pull/591) - Replace unnecessary pageloader CSS with an actual loader
  - [591](https://github.com/thoth-pub/thoth/pull/591) - Apply Thoth theming to rapidocs
  - [591](https://github.com/thoth-pub/thoth/pull/591) - Upgrade `graphiql` to v3.2
  - [591](https://github.com/thoth-pub/thoth/pull/591) - Upgrade `trunk` to v0.19.2
  - [591](https://github.com/thoth-pub/thoth/pull/591) - Upgrade `wasm-bindgen` to v0.2.92
<<<<<<< HEAD
  - [218](https://github.com/thoth-pub/thoth/issues/218) - Make series ISSN optional
=======
>>>>>>> 3bb9bc1e

### Fixed
  - [591](https://github.com/thoth-pub/thoth/pull/591) - Replaced broken logo URL in export API docs

## [[0.12.1]](https://github.com/thoth-pub/thoth/releases/tag/v0.12.1) - 2024-04-8
### Fixed
  - [589](https://github.com/thoth-pub/thoth/issues/589) - Truncation of `short_abstract` in Thoth ONIX results in Invalid UTF-8 sequences

## [[0.12.0]](https://github.com/thoth-pub/thoth/releases/tag/v0.12.0) - 2024-03-14
### Removed
  - [549](https://github.com/thoth-pub/thoth/pull/549) - Deprecate public-facing pages in Thoth APP in favour of a separate, standalone, website

### Added
  - [549](https://github.com/thoth-pub/thoth/pull/549) - Build and push staging docker images on pull requests

### Changed
 - [549](https://github.com/thoth-pub/thoth/pull/549) - Upgrade GitHub actions dependencies (`docker/setup-qemu-action@v3`, `docker/setup-buildx-action@v3`, `docker/login-action@v3`, `docker/build-push-action@v5`, `actions/checkout@v4`, `actions/setup-node@v4`)

## [[0.11.18]](https://github.com/thoth-pub/thoth/releases/tag/v0.11.18) - 2024-03-07
### Added
  - [441](https://github.com/thoth-pub/thoth/issues/441) - Implement ONIX 3.0 "Thoth" specification (i.e. complete record reflecting full data model)
  - [401](https://github.com/thoth-pub/thoth/issues/401) - Add BDS Live to list of supported platforms for JSTOR ONIX output

### Fixed
  - [475](https://github.com/thoth-pub/thoth/issues/475) - Add seconds to timestamp for Crossref metadata output
  - [571](https://github.com/thoth-pub/thoth/issues/571) - Fix overlapping URL text for Locations in Thoth Admin panel on website in Safari and Chromium browsers

### Changed
 - [578](https://github.com/thoth-pub/thoth/pull/578) - Upgrade `actix-identity` to v0.7.1
 - [578](https://github.com/thoth-pub/thoth/pull/578) - Upgrade `actix-session` to v0.9.0

### Security
  - [572](https://github.com/thoth-pub/thoth/pull/572) - Upgrade `mio` to v0.8.11

## [[0.11.17]](https://github.com/thoth-pub/thoth/releases/tag/v0.11.17) - 2024-02-29
### Changed
  - [568](https://github.com/thoth-pub/thoth/issues/568) - Allow building `thoth-app` directly from cargo, using a build script in `thoth-app-server`
  - [569](https://github.com/thoth-pub/thoth/pull/569) - Build `thoth-app` with `trunk, instead of `wasm-pack`
  - [569](https://github.com/thoth-pub/thoth/pull/569) - Optionally load `thoth-export-server` env variables from `.env` at build time
  - [569](https://github.com/thoth-pub/thoth/pull/569) - Optionally load `thoth-app` env variables from `.env` at build time
  - [569](https://github.com/thoth-pub/thoth/pull/569) - Upgrade `jsonwebtoken` to v9.2.0
  - [569](https://github.com/thoth-pub/thoth/pull/569) - Mark `jsonwebtoken` as an optional dependency, built with the `backend` feature
  - [569](https://github.com/thoth-pub/thoth/pull/569) - Upgrade `env\_logger` to v0.11.2
  - [569](https://github.com/thoth-pub/thoth/pull/569) - Upgrade `semver` to v1.0.22
  - [569](https://github.com/thoth-pub/thoth/pull/569) - Upgrade `gloo-storage` to v0.3.0
  - [569](https://github.com/thoth-pub/thoth/pull/569) - Upgrade `gloo-timers` to v0.3.0
  - [569](https://github.com/thoth-pub/thoth/pull/569) - Upgrade `strum` to v0.26.1
  - [569](https://github.com/thoth-pub/thoth/pull/569) - Upgrade`reqwest-retry` to v0.3.0
  - [499](https://github.com/thoth-pub/thoth/issues/499) - Default main\_contribution to true

### Fixed
  - [564](https://github.com/thoth-pub/thoth/issues/564) - Fix error in BibTeX not outputting editors in work types other than edited volume
  - [447](https://github.com/thoth-pub/thoth/issues/447) - Prevents Google Books Onix3 format output from Export API if Thoth record doesn't contain at least one BIC, BISAC or LCC subject code
  - [404](https://github.com/thoth-pub/thoth/issues/404) - Prevents JSTOR Onix3 format output from Export API if Thoth record doesn't contain at least one BISAC subject code

### Security
  - [569](https://github.com/thoth-pub/thoth/pull/569) - Upgrade `actix-web` to v4.5.1
  - [569](https://github.com/thoth-pub/thoth/pull/569) - Upgrade `tempfile` to v3.10.1
  - [569](https://github.com/thoth-pub/thoth/pull/569) - Upgrade `openssl` to v0.10.64
  - [569](https://github.com/thoth-pub/thoth/pull/569) - Upgrade `serde\_yaml` to v0.9.25

## [[0.11.16]](https://github.com/thoth-pub/thoth/releases/tag/v0.11.16) - 2024-02-19
### Changed
  - [561](https://github.com/thoth-pub/thoth/issues/561) - Add "Publisher Website" as a location platform
  - [553](https://github.com/thoth-pub/thoth/pull/553) - Upgrade rust to `1.76.0` in production and development `Dockerfile`
  - [305](https://github.com/thoth-pub/thoth/issues/305) - Update rust edition to 2021
  - [555](https://github.com/thoth-pub/thoth/pull/555) - Remove thoth-client's schema.json with auto-generated GraphQL schema language file on compilation

### Added
  - [244](https://github.com/thoth-pub/thoth/issues/244) - Expose GraphQL schema file in /schema.graphql
  - [503](https://github.com/thoth-pub/thoth/issues/503) - Allow reverting migrations in the CLI and check that migrations can be reverted in run-migration github action
  - [557](https://github.com/thoth-pub/thoth/pull/557) - Added github action to chech that the changelog has been updated on PRs

## [[0.11.15]](https://github.com/thoth-pub/thoth/releases/tag/v0.11.15) - 2024-01-18
### Changed
  - [536](https://github.com/thoth-pub/thoth/issues/536) - Rename "SciELO" location platform to "SciELO Books"

## [[0.11.14]](https://github.com/thoth-pub/thoth/releases/tag/v0.11.14) - 2024-01-18
### Changed
  - [#467](https://github.com/thoth-pub/thoth/issues/467), [#403](https://github.com/thoth-pub/thoth/issues/403), [#536](https://github.com/thoth-pub/thoth/issues/536) - Expand the list of location platforms with: GoogleBooks, InternetArchive, ScienceOpen, and Scielo
  - [526](https://github.com/thoth-pub/thoth/issues/526) - Added Brendan to About page

## [[0.11.13]](https://github.com/thoth-pub/thoth/releases/tag/v0.11.13) - 2024-01-08
### Changed
  - Upgrade rust to `1.75.0` in production and development `Dockerfile`
  - Upgrade `juniper` to v0.15.12
  - Upgrade `actix-web` to v4.4.1
  - Upgrade `actix-cors` to v0.7.0
  - Increase size of URL columns in locations component

### Fixed
  - [531](https://github.com/thoth-pub/thoth/pull/531) - Fix bug where New Publication form for Chapter could have an ISBN pre-populated but greyed out

## [[0.11.12]](https://github.com/thoth-pub/thoth/releases/tag/v0.11.12) - 2023-12-20
### Fixed
  - [530](https://github.com/thoth-pub/thoth/pull/530) - Fix pagination offset calculation in export API
  - [530](https://github.com/thoth-pub/thoth/pull/530) - Do not allow to create more than one price in the same currency for the same publication

## [[0.11.11]](https://github.com/thoth-pub/thoth/releases/tag/v0.11.11) - 2023-12-19
### Changed
  - Upgrade rust to `1.74.1` in production and development `Dockerfile`
  - Upgrade build dependencies (npm `v10.2.5`, node `v20.10.0` and rollup `v4.9.1`) in production and development `Dockerfile`

## [[0.11.10]](https://github.com/thoth-pub/thoth/releases/tag/v0.11.10) - 2023-11-27
### Fixed
  - [524](https://github.com/thoth-pub/thoth/pull/524) - Bibliography note not being retrieved on work page

## [[0.11.9]](https://github.com/thoth-pub/thoth/releases/tag/v0.11.9) - 2023-11-22
### Changed
  - Upgrade rust to `1.74.0` in production and development `Dockerfile`
  - Upgrade `xml-rs` to v0.8.19
  - Upgrade `clap` to v4.4.7
  - Upgrade `dialoguer` to v0.11.0
  - Upgrade `futures` to v0.3.29
  - Upgrade `regex` to v1.10.2
  - Upgrade `diesel` to v2.1.3
  - Upgrade `csv` to v1.3.0
  - Upgrade `reqwest-middleware` to v0.2.4
  - [522](https://github.com/thoth-pub/thoth/pull/522) - Improve MARC records with further recommendations

## [[0.11.8]](https://github.com/thoth-pub/thoth/releases/tag/v0.11.8) - 2023-10-31
### Changed
  - Upgrade rust to `1.73.0` in production and development `Dockerfile`
  - Upgrade build dependencies (npm `v10.2.0`, node `v18.18.2`, n `v9.2.0` and rollup `v4.1.4`) in production and development `Dockerfile`
  - [519](https://github.com/thoth-pub/thoth/issues/519) - Update ProQuest Ebrary (Ebook Central) ONIX output pricing

## [[0.11.7]](https://github.com/thoth-pub/thoth/releases/tag/v0.11.7) - 2023-10-02
### Changed
  - [508](https://github.com/thoth-pub/thoth/pull/508) - Improve MARC records with recommendations
  - Upgrade `actix-identity` to v0.6.0
  - Upgrade `actix-session` to v0.8.0
  - Upgrade `chrono` to v0.4.31
  - Upgrade `marc` to v3.1.1

### Fixed
  - [#513](https://github.com/thoth-pub/thoth/issues/513) - Expand DOI regex to include angle brackets

## [[0.11.6]](https://github.com/thoth-pub/thoth/releases/tag/v0.11.6) - 2023-09-08
### Security
  - Upgrade `chrono` to v0.4.30

## [[0.11.5]](https://github.com/thoth-pub/thoth/releases/tag/v0.11.5) - 2023-09-05
### Security
  - Upgrade `actix-web` to v4.4.0
  - Upgrade `tempfile` to v3.8.0

### Changed
  - Upgrade `diesel` to v2.1.1
  - Upgrade `diesel-derive-enum` to v2.1.0
  - Upgrade `diesel-derive-newtype` to v2.1.0
  - Upgrade `diesel_migrations` to v2.1.0
  - Upgrade `rand` to v0.8.5
  - Upgrade `juniper` to v0.15.11
  - Upgrade `strum` to v0.25.0
  - Upgrade `paperclip` to v0.8.1
  - Upgrade `graphql_client` to v0.13.0
  - Upgrade `reqwest-middleware` to v0.2.3
  - Upgrade `reqwest-retry` to v0.2.3
  - Upgrade `actix-identity` to v0.5.2 and added `actix-session` v0.7.2
  - Upgrade `dialoguer` to v0.10.4
  - Upgrade `futures` to v0.3.28
  - Upgrade `regex` to v1.9.5
  - Upgrade `jsonwebtoken` to v8.3.0
  - Upgrade `csv` to v1.2.2
  - Upgrade `xml-rs` to v0.8.17
  - Upgrade `log` to v0.4.20
  - Upgrade `clap` to v4.4.2
  - Short version of host command is now `-H` instead of `-h` in CLI

## [[0.11.4]](https://github.com/thoth-pub/thoth/releases/tag/v0.11.4) - 2023-08-28
### Security
  - Upgrade `rustls-webpki` to v0.100.2

## [[0.11.3]](https://github.com/thoth-pub/thoth/releases/tag/v0.11.3) - 2023-08-28
### Fixed
  - [500](https://github.com/thoth-pub/thoth/issues/500) - Update ORCID regex

### Security
  - Upgrade `openssl` to v0.10.56
  - Upgrade `reqwest` to v0.11.20
  - Upgrade `chrono` to v0.4.26

### Changed
  - Upgrade rust to `1.72.0` in production and development `Dockerfile`
  - Upgrade build dependencies (npm `v9.8.1`, node `v18.17.1`, n `v9.1.0`, and rollup `v3.28.1`) in production and development `Dockerfile`
  - Upgrade `wasm-pack` to [v0.12.1](https://github.com/rustwasm/wasm-pack/releases/tag/v0.12.1)

### Added
  - Link to privacy policy in navbar

## [[0.11.2]](https://github.com/thoth-pub/thoth/releases/tag/v0.11.2) - 2023-06-19
### Changed
  - Upgrade `wasm-pack` to [v0.12.0](https://github.com/rustwasm/wasm-pack/releases/tag/v0.12.0)
  - Upgrade `clap` to v2.34.0

## [[0.11.1]](https://github.com/thoth-pub/thoth/releases/tag/v0.11.1) - 2023-06-15
### Added
  - Add CC0 license to MARC records

### Changed
  - Upgrade rust to `1.70.0` in production and development `Dockerfile`
  - Upgrade build dependencies (npm `v9.6.7`, node `v18.16.0` and rollup `v3.23.1`) in production and development `Dockerfile`
  - Upgrade `wasm-pack` to v0.11.1
  - Replace `marc` fork with actual crate
  - Update about page

## [[0.11.0]](https://github.com/thoth-pub/thoth/releases/tag/v0.11.0) - 2023-04-14
### Added
  - [490](https://github.com/thoth-pub/thoth/issues/490) - Generate MARC 21 markup
  - [491](https://github.com/thoth-pub/thoth/issues/491) - Generate MARC 21 XML
  - [492](https://github.com/thoth-pub/thoth/pull/492) - Add Thoth's MARC organization code to MARC records
  - [492](https://github.com/thoth-pub/thoth/pull/492) - Add ORCID IDs to MARC
  - [492](https://github.com/thoth-pub/thoth/pull/492) - Add contact details to APP

### Changed
  - [492](https://github.com/thoth-pub/thoth/pull/492) - Streamline `thoth-export-server`'s XML module

## [[0.10.0]](https://github.com/thoth-pub/thoth/releases/tag/v0.10.0) - 2023-04-03
### Added
  - [42](https://github.com/thoth-pub/thoth/issues/42) - Generate MARC 21 records
  - New `work` field `bibliography_note`

## [[0.9.18]](https://github.com/thoth-pub/thoth/releases/tag/v0.9.18) - 2023-03-27
### Security
  - Upgrade `r2d2` to v0.8.10
  - Upgrade `scheduled-thread-pool` to v0.2.7
  - Upgrade `openssl` to v0.10.48
  - Upgrade `remove_dir_all` to v0.5.3

## [[0.9.17]](https://github.com/thoth-pub/thoth/releases/tag/v0.9.17) - 2023-03-25
### Changed
  - Upgrade rust to `1.68.1` in production and development `Dockerfile`
  - Upgrade build dependencies (npm `v9.6.2`, node `v18.15.0` and rollup `v3.20.2`) in production and development `Dockerfile`
  - Upgrade `wasm-pack` to v0.11.0

## [[0.9.16]](https://github.com/thoth-pub/thoth/releases/tag/v0.9.16) - 2023-03-24
### Added
  - [#480](https://github.com/thoth-pub/thoth/pull/480) Add field to work table to track when the work or any of its relations was last updated

### Changed
  - Removed manual character checks and derivable defaults to comply with [`rustc 1.68.0`](https://github.com/rust-lang/rust/releases/tag/1.68.0)
  - [484](https://github.com/thoth-pub/thoth/pull/484) GraphQL queries: support filtering on multiple enum variants for work status and language relation, and add filtering for works last updated before/after a specified timestamp

## [[0.9.15]](https://github.com/thoth-pub/thoth/releases/tag/v0.9.15) - 2023-03-01
### Fixed
  - Issue adding institutions in previous release

## [[0.9.14]](https://github.com/thoth-pub/thoth/releases/tag/v0.9.14) - 2023-03-01
### Changed
  - Upgrade `openssl-src` to v111.25.0
  - Upgrade `bumpalo` to v3.12.0

### Fixed
  - [#326](https://github.com/thoth-pub/thoth/issues/326) - Debounce search queries

## [[0.9.13]](https://github.com/thoth-pub/thoth/releases/tag/v0.9.13) - 2023-02-21
### Changed
  - Input actix keep alive via CLI arguments
  - Implement a failed request retry policy in client

## [[0.9.12]](https://github.com/thoth-pub/thoth/releases/tag/v0.9.12) - 2023-02-17
### Changed
  - Reduce number of concurrent requests

## [[0.9.11]](https://github.com/thoth-pub/thoth/releases/tag/v0.9.11) - 2023-02-17
### Changed
  - Upgrade rust to `1.67.1` in production and development `Dockerfile`
  - Upgrade build dependencies (npm `v9.5.0`, node `v18.14.1` and rollup `v3.15.0`) in production and development `Dockerfile`

## [[0.9.10]](https://github.com/thoth-pub/thoth/releases/tag/v0.9.10) - 2023-02-17
### Changed
  - Include `limit` and `offset` in `thoth-client`'s works query
  - Paginate `get_works` requests in export API using concurrent requests
  - Input number of actix workers via CLI arguments

### Added
  - Work count query to `thoth-client`

## [[0.9.9]](https://github.com/thoth-pub/thoth/releases/tag/v0.9.9) - 2023-02-16
### Changed
  - Upgrade `actix-web` to v4.3.0
  - Upgrade `actix-cors` to v0.6.4
  - Upgrade `env_logger` to v0.10.0
  - Upgrade `jsonwebtoken` to v8.2.0
  - Upgrade `strum` to v0.24.1
  - Output real IP address in actix logs

## [[0.9.8]](https://github.com/thoth-pub/thoth/releases/tag/v0.9.8) - 2023-02-14
### Changed
  - Replace generic error with actual message when migrations fail
  - Upgrade node and rollup in github actions

### Added
  - Github action to check that all migrations run successfully
  - About page with organisation information

## [[0.9.7]](https://github.com/thoth-pub/thoth/releases/tag/v0.9.7) - 2023-02-02
### Fixed
  - Correct wrong fields used in `0.9.6` migration

## [[0.9.6]](https://github.com/thoth-pub/thoth/releases/tag/v0.9.6) - 2023-01-31
### Changed
  - Use inlined syntax in format strings to comply with [`rustc 1.67.0`](https://github.com/rust-lang/rust/releases/tag/1.67.0)
  - Upgrade rust to `1.67.0` in production and development `Dockerfile`
  - Upgrade build dependencies (npm `v9.4.0`, node `v18.13.0` and rollup `v3.12.0`) in production and development `Dockerfile`
  - [#457](https://github.com/thoth-pub/thoth/issues/457) - Upgrade `juniper` to v0.15.10
  - Upgrade `diesel` to v2.0.2
  - Upgrade `uuid` to v0.8.2
  - Upgrade `paperclip` to v0.8.0
  - Upgrade `graphql_client` to v0.12.0
  - Upgrade `chrono` to v0.4.23

### Fixed
  - [#469](https://github.com/thoth-pub/thoth/issues/469) - Expand DOI regex to include square brackets

## [[0.9.5]](https://github.com/thoth-pub/thoth/releases/tag/v0.9.5) - 2023-01-17
### Changed
  - Upgrade rust to `1.66.0` in production and development `Dockerfile`
  - Upgrade build dependencies (npm `v9.2.0`, n `v9.0.1`, node `v18.12.1` and rollup `v3.7.4`) in production and development `Dockerfile`

### Fixed
  - [#463](https://github.com/thoth-pub/thoth/issues/463) - Update Thema codes to v1.5

## [[0.9.4]](https://github.com/thoth-pub/thoth/releases/tag/v0.9.4) - 2022-12-05
### Added
  - [#414](https://github.com/thoth-pub/thoth/pull/414) - Synchronise chapters' `work_status` and `publication_date` with parent's upon parent's update

## [[0.9.3]](https://github.com/thoth-pub/thoth/releases/tag/v0.9.3) - 2022-11-21
### Added
  - [#456](https://github.com/thoth-pub/thoth/pull/456) - Implement JSON output format

### Changed
  - [#455](https://github.com/thoth-pub/thoth/pull/455) - Extend CSV output format to include all available fields

## [[0.9.2]](https://github.com/thoth-pub/thoth/releases/tag/v0.9.2) - 2022-11-01
### Changed
  - [#396](https://github.com/thoth-pub/thoth/pull/396) - Expand the list of contribution types with: SoftwareBy, ResearchBy, ContributionsBy, Indexer
  - [#451](https://github.com/thoth-pub/thoth/pull/451) - Output both short and long abstracts in Crossref DOI deposit

## [[0.9.1]](https://github.com/thoth-pub/thoth/releases/tag/v0.9.1) - 2022-10-27
### Changed
  - [#449](https://github.com/thoth-pub/thoth/pull/449) - Update EBSCO Host ONIX price type code

## [[0.9.0]](https://github.com/thoth-pub/thoth/releases/tag/v0.9.0) - 2022-10-24
### Added
  - [#333](https://github.com/thoth-pub/thoth/issues/333) - Add references to schema
  - Output references in Crossref DOI deposit
  - [#444](https://github.com/thoth-pub/thoth/issues/444) - Output abstracts in Crossref DOI deposit
  - [#443](https://github.com/thoth-pub/thoth/issues/443) - Output affiliations in Crossref DOI deposit
  - [#446](https://github.com/thoth-pub/thoth/issues/446) - Output fundings in Crossref DOI deposit

### Changed
  - Simplify syntax in CRUD methods

## [[0.8.11]](https://github.com/thoth-pub/thoth/releases/tag/v0.8.11) - 2022-10-07
### Changed
  - [#298](https://github.com/thoth-pub/thoth/issues/298) - Make database constraint errors more user-friendly in API output and APP notifications
  - Replaced docker musl image (no longer maintained) with official images, installing requirements needed for static compilation

## [[0.8.10]](https://github.com/thoth-pub/thoth/releases/tag/v0.8.10) - 2022-09-30
  - [#438](https://github.com/thoth-pub/thoth/issues/438) - Allow specifying query parameters based on the requested specification
  - Upgrade rust to `1.64.0` in development `Dockerfile`

## [[0.8.9]](https://github.com/thoth-pub/thoth/releases/tag/v0.8.9) - 2022-09-21
### Added
  - [#426](https://github.com/thoth-pub/thoth/issues/426) - Add ProQuest Ebrary ONIX 2.1 specification
  - [#420](https://github.com/thoth-pub/thoth/issues/420) - Add RNIB Bookshare to the list of supported platforms for ONIX 2.1
  - [#423](https://github.com/thoth-pub/thoth/issues/423) - Add a link to the Thoth user manual under "Docs" tab of navbar
  - Development workflow in docker

### Changed
  - [#429](https://github.com/thoth-pub/thoth/issues/429) - Incomplete metadata record errors are now returned as a 404 instead of 500
  - Added derives for `Eq` alongside `PartialEq` to comply with [`rustc 1.63.0`](https://github.com/rust-lang/rust/releases/tag/1.63.0)
  - Upgrade rust to `1.63.0` in development `Dockerfile`
  - Order contributions and relations by ordinal, and subjects by type and ordinal

### Fixed
  - [#425](https://github.com/thoth-pub/thoth/issues/425) - Fix typo in contribution type illustrator
  - [#424](https://github.com/thoth-pub/thoth/issues/424) - Fix inactive tag on catalogue

## [[0.8.8]](https://github.com/thoth-pub/thoth/releases/tag/v0.8.8) - 2022-08-02
### Added
  - [#389](https://github.com/thoth-pub/thoth/issues/389) - Streamline chapter (child work) creation process

### Changed
  - [#411](https://github.com/thoth-pub/thoth/issues/411) - Make `copyright_holder` optional
  - [#393](https://github.com/thoth-pub/thoth/issues/393) - Use en-dash in `page_interval` instead of hyphen
  - Ignore `extra_unused_lifetimes` warning until [clippy's fix](https://github.com/rust-lang/rust-clippy/issues/9014) for the false positive is live
  - Split build, test, and lint workflow job into separate jobs

## [[0.8.7]](https://github.com/thoth-pub/thoth/releases/tag/v0.8.7) - 2022-07-22
### Fixed
  - [#379](https://github.com/thoth-pub/thoth/issues/379) - Limit to 6 the number of ISBNs offered in CrossRef metadata export
  - [#388](https://github.com/thoth-pub/thoth/issues/388) - Upgrade packages flagged in Dependabot alerts

### Changed
  - [#370](https://github.com/thoth-pub/thoth/issues/370) - Upgrade Yew to v0.19

## [[0.8.6]](https://github.com/thoth-pub/thoth/releases/tag/v0.8.6) - 2022-07-01
### Added
  - [#390](https://github.com/thoth-pub/thoth/pull/390) - Implement OverDrive ONIX 3.0 specification

### Fixed
  - [#392](https://github.com/thoth-pub/thoth/issues/392) - Fix encoding of print ISBN in JSTOR ONIX output

## [[0.8.5]](https://github.com/thoth-pub/thoth/releases/tag/v0.8.5) - 2022-05-30
### Added
  - [#287](https://github.com/thoth-pub/thoth/issues/287) - Allow editing contributions (and affiliations)

### Fixed
  - [#360](https://github.com/thoth-pub/thoth/issues/360) - Prevent adding 0 as the price of a publication
  - [#376](https://github.com/thoth-pub/thoth/issues/376) - Restrict Licence field entries to URL-formatted strings

## [[0.8.4]](https://github.com/thoth-pub/thoth/releases/tag/v0.8.4) - 2022-05-11
### Added
  - [#29](https://github.com/thoth-pub/thoth/issues/29) - Implement CrossRef DOI Deposit specification
  - [#72](https://github.com/thoth-pub/thoth/issues/72) - Implement Google Books ONIX 3.0 specification

### Changed
  - [#356](https://github.com/thoth-pub/thoth/issues/356) - Upgrade actix to v4

## [[0.8.3]](https://github.com/thoth-pub/thoth/releases/tag/v0.8.3) - 2022-04-18
### Added
  - [#359](https://github.com/thoth-pub/thoth/issues/359) - Allow editing publications

## [[0.8.2]](https://github.com/thoth-pub/thoth/releases/tag/v0.8.2) - 2022-04-06
### Changed
  - Added CA certificates to docker image to allow https requests from containers

## [[0.8.1]](https://github.com/thoth-pub/thoth/releases/tag/v0.8.1) - 2022-03-11
### Added
  - [#104](https://github.com/thoth-pub/thoth/issues/104) - Implement BibTeX specification

### Changed
  - Removed unnecessary title branching logic from KBART/ONIX output formats

## [[0.8.0]](https://github.com/thoth-pub/thoth/releases/tag/v0.8.0) - 2022-03-01
### Added
  - [#341](https://github.com/thoth-pub/thoth/issues/341) - Add weight to publication

### Changed
  - Tidied verbose bools and single-character strings to comply with [`rustc 1.59.0`](https://github.com/rust-lang/rust/releases/tag/1.59.0)
  - [#300](https://github.com/thoth-pub/thoth/issues/300) - Moved width/height to Publication, added depth, improved metric/imperial display
  - Upgrade docker's base images to latest available releases

## [[0.7.2]](https://github.com/thoth-pub/thoth/releases/tag/v0.7.2) - 2022-02-08
### Changed
  - [#339](https://github.com/thoth-pub/thoth/pull/339) - Update publication types to include AZW3, DOCX and FictionBook
  - [#331](https://github.com/thoth-pub/thoth/pull/331) - Update series model to include description and CFP URL
  - Allow triggering docker action manually

### Added
  - Add code of conduct and support document to repository

## [[0.7.1]](https://github.com/thoth-pub/thoth/releases/tag/v0.7.1) - 2022-01-24
### Changed
  - Removed redundant `to_string` calls to comply with [`rustc 1.58.0`](https://github.com/rust-lang/rust/releases/tag/1.58.0)
  - [#329](https://github.com/thoth-pub/thoth/pull/329) - Update EBSCO Host ONIX pricing and contributor display logic
  - Allow building docker image manually in actions

## [[0.7.0]](https://github.com/thoth-pub/thoth/releases/tag/v0.7.0) - 2022-01-11
### Added
  - [#28](https://github.com/thoth-pub/thoth/issues/28) - Implement chapter structure
  - GraphQL queries: support filtering on multiple enum variants (e.g. work types, language codes)
  - Dashboard: display Institution stats

### Fixed
  - Issues form: typing filter string in series search box has no effect on which series are displayed

## [[0.6.1]](https://github.com/thoth-pub/thoth/releases/tag/v0.6.1) - 2021-12-13
### Changed
  - Removed redundant closures and `impl`s to comply with [`rustc 1.57.0`](https://github.com/rust-lang/rust/releases/tag/1.57.0)

### Fixed
  - [#309](https://github.com/thoth-pub/thoth/issues/309) - Update Thema codes to v1.4

## [[0.6.0]](https://github.com/thoth-pub/thoth/releases/tag/v0.6.0) - 2021-11-29
### Added
  - [#92](https://github.com/thoth-pub/thoth/issues/92) - Implement institution table, replacing funder and standardising contributor affiliations

## [[0.5.0]](https://github.com/thoth-pub/thoth/releases/tag/v0.5.0) - 2021-11-29
### Added
  - [#297](https://github.com/thoth-pub/thoth/issues/297) - Implement publication location

### Changed
  - Requirement to Number fields preventing user from entering numbers below 0 for Counts/below 1 for Editions and Ordinals, and sets Contribution Ordinal default to 1 instead of 0
  - [#299](https://github.com/thoth-pub/thoth/pull/299) - Update Project MUSE ONIX subject output logic
  - Updated if and else branches to comply with [`rustc 1.56.0`](https://github.com/rust-lang/rust/releases/tag/1.56.0)

### Fixed
  - [#292](https://github.com/thoth-pub/thoth/issues/292) - Cannot unset publication date: error when trying to clear a previously set publication date
  - [#295](https://github.com/thoth-pub/thoth/issues/295) - various subforms failing to trim strings before saving (including on mandatory fields which are checked for emptiness)
  - Factored out duplicated logic for handling optional field values, simplifying the code and reducing the likelihood of further bugs such as [#295](https://github.com/thoth-pub/thoth/issues/295) being introduced
  - Minor issue where some required fields were not marked as "required" (so empty values would be sent to the API and raise an error)
  - Issue with subforms where clicking save button bypassed field requirements (so instead of displaying a warning message such as "Please enter a number", invalid values would be sent to the API and raise an error)
  - [#310](https://github.com/thoth-pub/thoth/issues/310) - Add jstor specification to formats

## [[0.4.7]](https://github.com/thoth-pub/thoth/releases/tag/v0.4.7) - 2021-10-04
### Added
  - [#43](https://github.com/thoth-pub/thoth/issues/43), [#49](https://github.com/thoth-pub/thoth/issues/49) - Implement EBSCO Host's ONIX 2.1 specification
  - [#44](https://github.com/thoth-pub/thoth/issues/44) - Implement JSTOR's ONIX 3.0 specification
  - [#253](https://github.com/thoth-pub/thoth/issues/253) - Implement Project MUSE ONIX specification tests

### Changed
  - [#242](https://github.com/thoth-pub/thoth/issues/242) - Move API models to object-specific subdirectories
  - [#274](https://github.com/thoth-pub/thoth/issues/274) - Add width/height units to CSV specification
  - [#263](https://github.com/thoth-pub/thoth/issues/263) - Add `Doi`, `Isbn` and `Orcid` types to client schema

## [[0.4.6]](https://github.com/thoth-pub/thoth/releases/tag/v0.4.6) - 2021-09-02
### Added
  - [#88](https://github.com/thoth-pub/thoth/issues/88) - Implement KBART specification
  - [#266](https://github.com/thoth-pub/thoth/issues/266) - Delete confirmation to publications

### Changed
  - [#272](https://github.com/thoth-pub/thoth/issues/272) - Use more fields in `contributors` filtering

### Fixed
  - [#271](https://github.com/thoth-pub/thoth/issues/271) - Make filter parameter optional in `subjectCount`

## [[0.4.5]](https://github.com/thoth-pub/thoth/releases/tag/v0.4.5) - 2021-08-12
### Added
  - [#259](https://github.com/thoth-pub/thoth/issues/259) - Units selection dropdown to Work and NewWork pages, which updates the Width/Height display on change
  - [#259](https://github.com/thoth-pub/thoth/issues/259) - Local storage key to retain user's choice of units across all Work/NewWork pages
  - [#259](https://github.com/thoth-pub/thoth/issues/259) - Backend function to convert to/from database units (mm): uses 1inch = 25.4mm as conversion factor, rounds mm values to nearest mm, rounds cm values to 1 decimal place, rounds inch values to 2 decimal places
  - [#259](https://github.com/thoth-pub/thoth/issues/259) - Constraints on Width/Height fields depending on unit selection: user may only enter whole numbers when in mm, numbers with up to 1 decimal place when in cm, numbers with up to 2 decimal places when in inches

### Changed
  - [#259](https://github.com/thoth-pub/thoth/issues/259) - GraphQL and APP queries to specify units when submitting new Width/Height values, and handle conversion if required

## [[0.4.4]](https://github.com/thoth-pub/thoth/releases/tag/v0.4.4) - 2021-08-02
### Fixed
  - Read button in catalogue now uses the landing page URL instead of the DOI

### Changed
  - Removed needless borrow to comply with `clippy` under [`rustc 1.54.0`](https://github.com/rust-lang/rust/releases/tag/1.54.0)

## [[0.4.3]](https://github.com/thoth-pub/thoth/releases/tag/v0.4.3) - 2021-07-28
### Added
  - [#48](https://github.com/thoth-pub/thoth/issues/48) - Implement OAPEN ONIX 3.0 specification

### Fixed
  - [#254](https://github.com/thoth-pub/thoth/issues/254) - Ensure order of fields in create work match those in edit work

## [[0.4.2]](https://github.com/thoth-pub/thoth/releases/tag/v0.4.2) - 2021-07-05
### Added
  - [#125](https://github.com/thoth-pub/thoth/issues/125) - Implement `ISBN` type to standardise parsing
  - [#217](https://github.com/thoth-pub/thoth/issues/217) - Add "Contribution Ordinal" field to indicate order of contributions within a work

## [[0.4.1]](https://github.com/thoth-pub/thoth/releases/tag/v0.4.1) - 2021-06-22
### Changed
  - [#234](https://github.com/thoth-pub/thoth/issues/234) - Move database calls out of GraphQL model

### Added
  - [#136](https://github.com/thoth-pub/thoth/issues/135), [#233](https://github.com/thoth-pub/thoth/issues/233) - Implement `Doi` and `Orcid` types to standardise parsing
  - `thoth-errors` crate to share `ThothError` and `ThothResult`

## [[0.4.0]](https://github.com/thoth-pub/thoth/releases/tag/v0.4.0) - 2021-06-15
### Changed
  - Updated `yew` to [`v0.18.0`](https://github.com/yewstack/yew/releases/tag/0.18.0)
  - Updated `actix-web` to [`3.3.2`](https://github.com/actix/actix-web/releases/tag/web-v3.3.2)
  - Catch client errors with `ThothError::EntityNotFound`
  - Use a custom instance of GaphiQL
  - Unify `Work` output structure in client using GraphQL fragments

### Added
  - [#235](https://github.com/thoth-pub/thoth/issues/235) - Export API with openapi schema
  - [#110](https://github.com/thoth-pub/thoth/issues/110) - Output to CSV
  - Rapidoc schema explorer interface

### Removed
  - `actix_rt`

## [[0.3.6]](https://github.com/thoth-pub/thoth/releases/tag/v0.3.6) - 2021-05-11
### Fixed
  - Problem building docker image

## [[0.3.5]](https://github.com/thoth-pub/thoth/releases/tag/v0.3.5) - 2021-05-11
### Added
  - [#213](https://github.com/thoth-pub/thoth/issues/213) - Link to documentation in readme
  - [#206](https://github.com/thoth-pub/thoth/issues/206) - Notify user when a new version of the APP is available
  - [#231](https://github.com/thoth-pub/thoth/issues/231) - Link to publication page in work page
  - [#224](https://github.com/thoth-pub/thoth/issues/224) - Implement limit and offset in linked queries
  - Implement Crud trait with database calls per object

### Changed
  - [#236](https://github.com/thoth-pub/thoth/issues/236) - Split server logic into individual crates
  - Update rustc to 1.51.0 in docker image
  - Replace composite keys in `contribution` and `issue` with standard UUIDs
  - Server configuration parsed from binary

### Fixed
  - [#216](https://github.com/thoth-pub/thoth/issues/216), [#228](https://github.com/thoth-pub/thoth/issues/228) - Error adding multiple subjects


## [[0.3.4]](https://github.com/thoth-pub/thoth/releases/tag/v0.3.4) - 2021-03-29
### Fixed
  - Upgraded rusct in docker image. Moved `wasm-pack` to a less fragile build stage using official image, keeping main build statically compiled

## [[0.3.3]](https://github.com/thoth-pub/thoth/releases/tag/v0.3.3) - 2021-03-26
### Added
  - [#120](https://github.com/thoth-pub/thoth/issues/120) - Implement table sorting by columns in APP
  - [#203](https://github.com/thoth-pub/thoth/issues/203) - Cascade filtering options to relation queries in API

### Changed
  - [#210](https://github.com/thoth-pub/thoth/issues/210) - Specify .xml extension when outputting ONIX files

### Fixed
  - [#182](https://github.com/thoth-pub/thoth/issues/182) - Ensure issue's series and work have the same imprint


## [[0.3.2]](https://github.com/thoth-pub/thoth/releases/tag/v0.3.2) - 2021-03-09
### Added
  - [#202](https://github.com/thoth-pub/thoth/issues/202) - Enum type filtering in GraphQL queries
  - [#202](https://github.com/thoth-pub/thoth/issues/202) - Query works by DOI
  - [#195](https://github.com/thoth-pub/thoth/issues/195) - Prompt confirmation upon delete

### Fixed
  - [#199](https://github.com/thoth-pub/thoth/issues/199), [#201](https://github.com/thoth-pub/thoth/issues/201) - Error displaying publications if filtering on empty ISBN or URL
  - Trigger a warning when the current user does not have any editting permissions

## [[0.3.1]](https://github.com/thoth-pub/thoth/releases/tag/v0.3.1) - 2021-03-04
### Fixed
  - [#197](https://github.com/thoth-pub/thoth/issues/197) - Error deserialising publications in APP

## [[0.3.0]](https://github.com/thoth-pub/thoth/releases/tag/v0.3.0) - 2021-03-03
### Changed
  - [#162](https://github.com/thoth-pub/thoth/issues/162) - Only records linked to publishers user has access to are listed in APP
  - [#167](https://github.com/thoth-pub/thoth/issues/167) - Make work contribution the canonical source of contributor names in ONIX output

### Added
  - [#177](https://github.com/thoth-pub/thoth/issues/177) - Allow querying objects by linked publisher(s)
  - [#159](https://github.com/thoth-pub/thoth/issues/159), [#160](https://github.com/thoth-pub/thoth/issues/160), [#161](https://github.com/thoth-pub/thoth/issues/161) - Add publisher accounts
  - [#163](https://github.com/thoth-pub/thoth/issues/163) - Save a snapshot of each object upon update
  - [#164](https://github.com/thoth-pub/thoth/issues/164), [#165](https://github.com/thoth-pub/thoth/issues/165) - Add contributor names to contribution
  - [#168](https://github.com/thoth-pub/thoth/issues/168) - Warn users when editing a contributor or a funder that is linked to a work
  - [#185](https://github.com/thoth-pub/thoth/issues/185) - Allow resetting user passwords through CLI
  - Allow creating publisher accounts through CLI

### Fixed
  - [#181](https://github.com/thoth-pub/thoth/issues/181) - Enforce numeric values for issue ordinal

## [[0.2.13]](https://github.com/thoth-pub/thoth/releases/tag/v0.2.13) - 2021-01-14
### Changed
  - Update API URL in docker github action
  - Remove staging tag in docker github action

## [[0.2.12]](https://github.com/thoth-pub/thoth/releases/tag/v0.2.12) - 2021-01-12
### Changed
  - [#153](https://github.com/thoth-pub/thoth/issues/153) - Implement created and updated dates to each structure

## [[0.2.11]](https://github.com/thoth-pub/thoth/releases/tag/v0.2.11) - 2021-01-06
### Changed
  - [#151](https://github.com/thoth-pub/thoth/issues/151) - Make browser prompt user to save Onix XML to file
  - [#143](https://github.com/thoth-pub/thoth/issues/143) - Start using Github Actions instead of Travis

### Added
  - [#121](https://github.com/thoth-pub/thoth/issues/121) - Add created and updated dates to each table

## [[0.2.10]](https://github.com/thoth-pub/thoth/releases/tag/v0.2.10) - 2021-01-04
### Changed
  - [#127](https://github.com/thoth-pub/thoth/issues/127) - Do not exit main entity edit pages upon saving
  - [#147](https://github.com/thoth-pub/thoth/issues/147) - Remove subject code validation for non open subject headings

## [[0.2.9]](https://github.com/thoth-pub/thoth/releases/tag/v0.2.9) - 2020-11-24
### Changed
  - Hide creative commons icon when license is unset in APP catalogue

### Added
  - Display book cover placeholder when cover URL is unset
  - Status tags to APP catalogue

## [[0.2.8]](https://github.com/thoth-pub/thoth/releases/tag/v0.2.8) - 2020-11-23
### Changed
  - Upgrade fontawesome to v5.4.0

### Added
  - Information banner to APP homepage
  - New BISAC codes

## [[0.2.7]](https://github.com/thoth-pub/thoth/releases/tag/v0.2.7) - 2020-11-19
### Changed
  - [#118](https://github.com/thoth-pub/thoth/issues/118) - Ensure empty data is sent as null not as empty strings
  - [#131](https://github.com/thoth-pub/thoth/issues/131) - Moved forms with relationships outside main object form

## [[0.2.6]](https://github.com/thoth-pub/thoth/releases/tag/v0.2.6) - 2020-11-13
### Changed
  - Fix pricing functionality ommitted in previous release

## [[0.2.5]](https://github.com/thoth-pub/thoth/releases/tag/v0.2.5) - 2020-11-13
### Added
  - New BISAC codes

## [[0.2.4]](https://github.com/thoth-pub/thoth/releases/tag/v0.2.4) - 2020-11-10
### Added
  - Implemented pricing CRUD in APP

## [[0.2.3]](https://github.com/thoth-pub/thoth/releases/tag/v0.2.3) - 2020-11-06
### Added
  - Implemented pagination in all admin components
  - Implemented pagination in catalogue

## [[0.2.2]](https://github.com/thoth-pub/thoth/releases/tag/v0.2.2) - 2020-11-03
### Changed
  - Set `THOTH_API` on build via docker

## [[0.2.1]](https://github.com/thoth-pub/thoth/releases/tag/v0.2.1) - 2020-11-02
### Changed
  - Redirect to relevant routes upon save and create actions in APP

### Added
  - Delete functionality in all APP objects

## [[0.2.0]](https://github.com/thoth-pub/thoth/releases/tag/v0.2.0) - 2020-10-23
### Changed
  - [#38](https://github.com/thoth-pub/thoth/issues/38) - Split client and server
  - [#98](https://github.com/thoth-pub/thoth/issues/98) - Streamline Thoth logo

### Added
  - [#97](https://github.com/thoth-pub/thoth/issues/97), [#39](https://github.com/thoth-pub/thoth/issues/39), [#41](https://github.com/thoth-pub/thoth/issues/41) - Implement WASM frontend with Yew
  - [#40](https://github.com/thoth-pub/thoth/issues/40) - Implement API authentication

## [[0.1.10]](https://github.com/thoth-pub/thoth/releases/tag/v0.1.10) - 2020-06-03
### Changed
  - Roadmap button in index catalogue

## [[0.1.9]](https://github.com/thoth-pub/thoth/releases/tag/v0.1.9) - 2020-06-03
### Added
  - Roadmap document

## [[0.1.8]](https://github.com/thoth-pub/thoth/releases/tag/v0.1.8) - 2020-06-02
### Changed
  - New design for the index catalogue

## [[0.1.7]](https://github.com/thoth-pub/thoth/releases/tag/v0.1.7) - 2020-03-27
### Changed
  - [#35](https://github.com/thoth-pub/thoth/issues/35) - Fix date format and lack in ONIX sender header
  - Add place of publication to ONIX file
  - Use code 03 (description) instead of 30 (abstract) in OAPEN ONIX

## [[0.1.6]](https://github.com/thoth-pub/thoth/releases/tag/v0.1.6) - 2020-03-26
### Changed
  - Fix incompatibilities with OAPEN ONIX parser
  - Map ONIX parameter to UUID directly, instead of converting afterwards
  - Normalise server route definitions

## [[0.1.5]](https://github.com/thoth-pub/thoth/releases/tag/v0.1.5) - 2020-03-25
### Changed
  - Load assets statically

## [[0.1.4]](https://github.com/thoth-pub/thoth/releases/tag/v0.1.4) - 2020-03-24
### Changed
  - "/" now renders its own page, instead of redirecting to "/graphiql"
  - [#27](https://github.com/thoth-pub/thoth/issues/27) - Produce an OAPEN compatible ONIX file

### Added
  - [#26](https://github.com/thoth-pub/thoth/issues/26) - Create an endpoint to allow generating ONIX streams from "/onix/{workId}"

### Removed
  - Dropped support for creating ONIX from binary

## [[0.1.3]](https://github.com/thoth-pub/thoth/releases/tag/v0.1.3) - 2020-03-16
### Changed
  - Pin compiler's docker image to a specific version (best practice)
  - Use COPY instead of ADD for directories in Dockerfile (best practice)
  - [#24](https://github.com/thoth-pub/thoth/issues/24) - Implemented rust style guidelines

### Added
  - [#23](https://github.com/thoth-pub/thoth/issues/23) - Redirect "/" to "/graphiql"
  - [#18](https://github.com/thoth-pub/thoth/issues/18) - Create ThothError structure to start catching all other types of errors
  - [#24](https://github.com/thoth-pub/thoth/issues/24) - Enforce rust style guidelines using husky (pre-push hook) and travis
  - [#17](https://github.com/thoth-pub/thoth/issues/17) - Allow producing a proto ONIX file from the binary

## [[0.1.2]](https://github.com/thoth-pub/thoth/releases/tag/v0.1.2) - 2020-03-03
### Changed
  - [#10](https://github.com/thoth-pub/thoth/issues/10) - Port exposing is handled in Dockerfile instead of docker-compose
  - [#16](https://github.com/thoth-pub/thoth/issues/16) - Moved server start function from binary to library
  - [#9](https://github.com/thoth-pub/thoth/issues/9) - Docker image is now compiled statically

### Added
  - [#13](https://github.com/thoth-pub/thoth/issues/13) - Added limit and offset arguments to all queries
  - [#13](https://github.com/thoth-pub/thoth/issues/13) - Added default order by clauses to all queries
  - [#15](https://github.com/thoth-pub/thoth/issues/15) - Implemented GraphQL errors for diesel errors
  - [#13](https://github.com/thoth-pub/thoth/issues/13) - Added filter arguments for publishers and works queries

## [[0.1.1]](https://github.com/thoth-pub/thoth/releases/tag/v0.1.1) - 2020-02-27
### Changed
  - Improved Dockerfile to allow running database migrations at run time

### Added
  - Implemented imprints for publisher graphql object
  - [#6](https://github.com/thoth-pub/thoth/issues/6) - Added subcommands to main binary to allow running embedded migrations without having to install diesel\_cli
  - Automatic publication to crates.io

## [[0.1.0]](https://github.com/thoth-pub/thoth/releases/tag/v0.1.0) - 2020-02-21
### Added
  - Database migrations
  - GraphQL handlers implementing the thoth schema<|MERGE_RESOLUTION|>--- conflicted
+++ resolved
@@ -5,11 +5,8 @@
 and this project adheres to [Semantic Versioning](https://semver.org/spec/v2.0.0.html).
 
 ## [Unreleased]
-<<<<<<< HEAD
-=======
 ### Changed
  - [218](https://github.com/thoth-pub/thoth/issues/218) - Make series ISSN optional
->>>>>>> 3bb9bc1e
 
 ## [[0.12.2]](https://github.com/thoth-pub/thoth/releases/tag/v0.12.2) - 2024-04-16
 ### Added
@@ -25,10 +22,7 @@
   - [591](https://github.com/thoth-pub/thoth/pull/591) - Upgrade `graphiql` to v3.2
   - [591](https://github.com/thoth-pub/thoth/pull/591) - Upgrade `trunk` to v0.19.2
   - [591](https://github.com/thoth-pub/thoth/pull/591) - Upgrade `wasm-bindgen` to v0.2.92
-<<<<<<< HEAD
   - [218](https://github.com/thoth-pub/thoth/issues/218) - Make series ISSN optional
-=======
->>>>>>> 3bb9bc1e
 
 ### Fixed
   - [591](https://github.com/thoth-pub/thoth/pull/591) - Replaced broken logo URL in export API docs
