--- conflicted
+++ resolved
@@ -5,13 +5,11 @@
 and this project adheres to [Semantic Versioning](https://semver.org/spec/v2.0.0.html).
 
 ## [Unreleased]
-<<<<<<< HEAD
+### Fixed
+  - [571](https://github.com/thoth-pub/thoth/issues/571) - Fix overlapping URL text for Locations in Thoth Admin panel on website in Safari and Chromium browsers
+
 ### Security
   - [572](https://github.com/thoth-pub/thoth/pull/572) - Upgrade `mio` to v0.8.11
-=======
-### Fixed
-  - [571](https://github.com/thoth-pub/thoth/issues/571) - Fix overlapping URL text for Locations in Thoth Admin panel on website in Safari and Chromium browsers
->>>>>>> ddbadd22
 
 ## [[0.11.17]](https://github.com/thoth-pub/thoth/releases/tag/v0.11.17) - 2024-02-29
 ### Changed
