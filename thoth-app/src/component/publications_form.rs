--- conflicted
+++ resolved
@@ -42,8 +42,6 @@
 use crate::string::REMOVE_BUTTON;
 use crate::string::VIEW_BUTTON;
 
-use super::ToOption;
-
 pub struct PublicationsFormComponent {
     props: Props,
     data: PublicationsFormData,
@@ -282,13 +280,6 @@
                     false
                 }
             }
-<<<<<<< HEAD
-=======
-            Msg::ChangeUrl(value) => self
-                .new_publication
-                .publication_url
-                .neq_assign(value.to_opt_string()),
->>>>>>> aa0683a1
             Msg::ChangeRoute(r) => {
                 let route = Route::from(r);
                 self.router.send(RouteRequest::ChangeRoute(route));
