--- conflicted
+++ resolved
@@ -31,25 +31,15 @@
 #[derive(Debug, Clone, Default, Serialize, Deserialize, PartialEq)]
 #[serde(rename_all = "camelCase")]
 pub struct Variables {
-<<<<<<< HEAD
-    pub issue_id: String,
-=======
-    pub work_id: Uuid,
-    pub series_id: Uuid,
->>>>>>> 71f5903f
+    pub issue_id: Uuid,
 }
 
 #[derive(Debug, Clone, Default, Serialize, Deserialize, PartialEq)]
 #[serde(rename_all = "camelCase")]
 pub struct SlimIssue {
-<<<<<<< HEAD
-    pub issue_id: String,
-    pub work_id: String,
-    pub series_id: String,
-=======
+    pub issue_id: Uuid,
     pub work_id: Uuid,
     pub series_id: Uuid,
->>>>>>> 71f5903f
     pub issue_ordinal: i32,
 }
 
