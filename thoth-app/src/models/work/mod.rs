use serde::Deserialize;
use serde::Serialize;
use std::str::FromStr;
use std::string::ParseError;
use thoth_api::model::work::Work;
use thoth_api::model::work::WorkStatus;
use thoth_api::model::work::WorkType;
use thoth_api::model::work::WorkWithRelations;
use thoth_api::model::LengthUnit;
use yew::html;
use yew::prelude::Html;
use yew::Callback;
use yew::MouseEvent;

use super::{CreateRoute, EditRoute, ListString, MetadataTable};
use crate::route::AdminRoute;
use crate::route::AppRoute;
use crate::THOTH_EXPORT_API;

#[derive(Clone, Debug, Serialize, PartialEq)]
pub enum License {
    By,
    BySa,
    ByNd,
    ByNc,
    ByNcSa,
    ByNcNd,
    Zero,
    Undefined,
}

#[derive(Debug, Clone, Default, Serialize, Deserialize, PartialEq)]
#[serde(rename_all = "camelCase")]
pub struct LengthUnitDefinition {
    pub enum_values: Vec<LengthUnitValues>,
}

#[derive(Debug, Clone, Default, Serialize, Deserialize, PartialEq)]
#[serde(rename_all = "camelCase")]
pub struct WorkTypeDefinition {
    pub enum_values: Vec<WorkTypeValues>,
}

#[derive(Debug, Clone, Default, Serialize, Deserialize, PartialEq)]
#[serde(rename_all = "camelCase")]
pub struct WorkStatusDefinition {
    pub enum_values: Vec<WorkStatusValues>,
}

#[derive(Debug, Clone, Serialize, Deserialize, PartialEq)]
#[serde(rename_all = "camelCase")]
pub struct LengthUnitValues {
    pub name: LengthUnit,
}

#[derive(Debug, Clone, Serialize, Deserialize, PartialEq)]
#[serde(rename_all = "camelCase")]
pub struct WorkTypeValues {
    pub name: WorkType,
}

#[derive(Debug, Clone, Serialize, Deserialize, PartialEq)]
#[serde(rename_all = "camelCase")]
pub struct WorkStatusValues {
    pub name: WorkStatus,
}

impl EditRoute for Work {
    fn edit_route(&self) -> AppRoute {
        AppRoute::Admin(AdminRoute::Work(self.work_id))
    }
}

impl CreateRoute for WorkWithRelations {
    fn create_route() -> AppRoute {
        AppRoute::Admin(AdminRoute::NewWork)
    }
}

impl EditRoute for WorkWithRelations {
    fn edit_route(&self) -> AppRoute {
        AppRoute::Admin(AdminRoute::Work(self.work_id))
    }
}

impl MetadataTable for WorkWithRelations {
    fn as_table_row(&self, callback: Callback<MouseEvent>) -> Html {
        let doi = self
            .doi
            .as_ref()
            .map(|s| s.to_string())
            .unwrap_or_else(|| "".to_string());
        html! {
            <tr
                class="row"
                onclick=callback
            >
                <td>{&self.work_id}</td>
                <td>{&self.title}</td>
                <td>{&self.work_type}</td>
                <td>
                    {
                        if let Some(contributions) = &self.contributions {
                            contributions.iter().map(|c| c.separated_list_item_comma()).collect::<Html>()
                        } else {
                            html! {}
                        }
                    }
                </td>
                <td>{doi}</td>
                <td>{&self.publisher()}</td>
                <td>{&self.updated_at}</td>
            </tr>
        }
    }
}

pub trait DisplayWork {
    fn onix_projectmuse_endpoint(&self) -> String;
    fn onix_oapen_endpoint(&self) -> String;
<<<<<<< HEAD
    fn onix_ebsco_endpoint(&self) -> String;
=======
    fn onix_jstor_endpoint(&self) -> String;
>>>>>>> f5c10e53
    fn csv_endpoint(&self) -> String;
    fn kbart_endpoint(&self) -> String;
    fn cover_alt_text(&self) -> String;
    fn license_icons(&self) -> Html;
    fn status_tag(&self) -> Html;
    fn as_catalogue_box(&self) -> Html;
}

impl DisplayWork for WorkWithRelations {
    fn onix_projectmuse_endpoint(&self) -> String {
        format!(
            "{}/specifications/onix_3.0::project_muse/work/{}",
            THOTH_EXPORT_API, &self.work_id
        )
    }

    fn onix_oapen_endpoint(&self) -> String {
        format!(
            "{}/specifications/onix_3.0::oapen/work/{}",
            THOTH_EXPORT_API, &self.work_id
        )
    }

<<<<<<< HEAD
    fn onix_ebsco_endpoint(&self) -> String {
        format!(
            "{}/specifications/onix_2.1::ebsco/work/{}",
=======
    fn onix_jstor_endpoint(&self) -> String {
        format!(
            "{}/specifications/onix_3.0::jstor/work/{}",
>>>>>>> f5c10e53
            THOTH_EXPORT_API, &self.work_id
        )
    }

    fn csv_endpoint(&self) -> String {
        format!(
            "{}/specifications/csv::thoth/work/{}",
            THOTH_EXPORT_API, &self.work_id
        )
    }

    fn kbart_endpoint(&self) -> String {
        format!(
            "{}/specifications/kbart::oclc/work/{}",
            THOTH_EXPORT_API, &self.work_id
        )
    }

    fn cover_alt_text(&self) -> String {
        format!("{} - Cover Image", &self.title)
    }

    fn license_icons(&self) -> Html {
        let license =
            License::from_str(&self.license.clone().unwrap_or_else(|| "".to_string())).unwrap();
        html! {
            <span class="icon is-small license">
                {
                    if license != License::Undefined {
                        html! {<i class="fab fa-creative-commons" aria-hidden="true"></i>}
                    } else {
                        html! {}
                    }
                }
                {
                    match license {
                        License::By =>html!{
                            <i class="fab fa-creative-commons-by" aria-hidden="true"></i>
                        },
                        License::BySa => html!{
                            <>
                                <i class="fab fa-creative-commons-by" aria-hidden="true"></i>
                                <i class="fab fa-creative-commons-sa" aria-hidden="true"></i>
                            </>
                        },
                        License::ByNd => html!{
                            <>
                                <i class="fab fa-creative-commons-by" aria-hidden="true"></i>
                                <i class="fab fa-creative-commons-nd" aria-hidden="true"></i>
                            </>
                        },
                        License::ByNc => html!{
                            <>
                                <i class="fab fa-creative-commons-by" aria-hidden="true"></i>
                                <i class="fab fa-creative-commons-nc" aria-hidden="true"></i>
                            </>
                        },
                        License::ByNcSa => html!{
                            <>
                                <i class="fab fa-creative-commons-by" aria-hidden="true"></i>
                                <i class="fab fa-creative-commons-nc" aria-hidden="true"></i>
                                <i class="fab fa-creative-commons-sa" aria-hidden="true"></i>
                            </>
                        },
                        License::ByNcNd => html!{
                            <>
                                <i class="fab fa-creative-commons-by" aria-hidden="true"></i>
                                <i class="fab fa-creative-commons-nc" aria-hidden="true"></i>
                                <i class="fab fa-creative-commons-nd" aria-hidden="true"></i>
                            </>
                        },
                        License::Zero => html!{
                            <i class="fab fa-creative-commons-zero" aria-hidden="true"></i>
                        },
                        License::Undefined => html! {}
                    }
                }
            </span>
        }
    }

    fn status_tag(&self) -> Html {
        match self.work_status {
            WorkStatus::Unspecified => html! {},
            WorkStatus::Cancelled => html! {<span class="tag is-danger">{ "Cancelled" }</span>},
            WorkStatus::Forthcoming => {
                html! {<span class="tag is-warning">{ "Forthcoming" }</span>}
            }
            WorkStatus::PostponedIndefinitely => {
                html! {<span class="tag is-warning">{ "Postponed" }</span>}
            }
            WorkStatus::Active => html! {},
            WorkStatus::NoLongerOurProduct => html! {},
            WorkStatus::OutOfStockIndefinitely => html! {},
            WorkStatus::OutOfPrint => html! {<span class="tag is-danger">{ "Out of print" }</span>},
            WorkStatus::Inactive => html! {<span class="tag is-danger">{ "" }</span>},
            WorkStatus::Unknown => html! {},
            WorkStatus::Remaindered => html! {},
            WorkStatus::WithdrawnFromSale => {
                html! {<span class="tag is-danger">{ "Withdrawn" }</span>}
            }
            WorkStatus::Recalled => html! {<span class="tag is-danger">{ "Recalled" }</span>},
        }
    }

    fn as_catalogue_box(&self) -> Html {
        let doi = self
            .doi
            .as_ref()
            .map(|s| s.to_string())
            .unwrap_or_else(|| "".to_string());
        let cover_url = self
            .cover_url
            .clone()
            .unwrap_or_else(|| "/img/cover-placeholder.jpg".to_string());
        let place = self.place.clone().unwrap_or_else(|| "".to_string());
        html! {
            <div class="box" style="min-height: 13em;">
                <article class="media">
                    <div class="media-left">
                    <figure class="image is-96x96">
                        <img src={cover_url} alt={self.cover_alt_text()} loading="lazy" />
                        { self.license_icons() }
                    </figure>
                    </div>
                    <div class="media-content">
                        <div class="content">
                            <nav class="level">
                                <div class="level-left">
                                    <div class="level-item">
                                        <p>
                                            <strong>{&self.full_title}</strong>
                                            <br/>
                                            <div>
                                            {
                                                if let Some(contributions) = &self.contributions {
                                                    contributions.iter().map(|c| c.separated_list_item_bullet_small()).collect::<Html>()
                                                } else {
                                                    html! {}
                                                }
                                            }
                                            </div>
                                            <br/>
                                            {
                                                if let Some(date) = &self.publication_date {
                                                    let mut c1 = date.chars();
                                                    c1.next();
                                                    c1.next();
                                                    c1.next();
                                                    c1.next();
                                                    let year: &str = &date[..date.len() - c1.as_str().len()];
                                                    html! {<small>{place}{": "}{&self.imprint.publisher.publisher_name}{", "}{year}</small>}
                                                } else {
                                                    html! {<small>{&self.imprint.publisher.publisher_name}</small>}
                                                }
                                            }
                                            <br/>
                                            <small>{&doi}</small>
                                        </p>
                                    </div>
                                </div>
                                <div class="level-right">
                                    <div class="level-item">
                                        { self.status_tag() }
                                    </div>
                                </div>
                            </nav>
                        </div>
                        <nav class="level">
                            <div class="level-left">
                                {
                                    if let Some(landing_page) = self.landing_page.clone() {
                                        html!{
                                            <a
                                                class="level-item button is-small"
                                                aria-label="read"
                                                href={landing_page}
                                            >
                                                <span class="icon is-small">
                                                <i class="fas fa-book" aria-hidden="true"></i>
                                                </span>
                                                <span>{"Read"}</span>
                                            </a>
                                        }
                                    } else {
                                        html! {}
                                    }
                                }

                                <div class="level-item dropdown is-hoverable">
                                    <div class="dropdown-trigger">
                                        <button
                                            class="button is-small"
                                            aria-haspopup="true"
                                            aria-controls="dropdown-menu"
                                        >
                                            <span class="icon is-small">
                                                <i class="fas fa-file" aria-hidden="true"></i>
                                            </span>
                                            <span>{"Metadata"} </span>
                                            <span class="icon is-small">
                                                <i class="fas fa-angle-down" aria-hidden="true"></i>
                                            </span>
                                        </button>
                                    </div>
                                    <div class="dropdown-menu" id="dropdown-menu" role="menu">
                                        <div class="dropdown-content">
                                            <a
                                                href={self.onix_projectmuse_endpoint()}
                                                class="dropdown-item"
                                            >
                                            {"ONIX (Project MUSE)"}
                                            </a>
                                            <a
                                                href={self.onix_oapen_endpoint()}
                                                class="dropdown-item"
                                            >
                                            {"ONIX (OAPEN)"}
                                            </a>
                                            <a
<<<<<<< HEAD
                                                href={self.onix_ebsco_endpoint()}
                                                class="dropdown-item"
                                            >
                                            {"ONIX (EBSCO)"}
=======
                                                href={self.onix_jstor_endpoint()}
                                                class="dropdown-item"
                                            >
                                            {"ONIX (JSTOR)"}
>>>>>>> f5c10e53
                                            </a>
                                            <a
                                                href={self.csv_endpoint()}
                                                class="dropdown-item"
                                            >
                                            {"CSV"}
                                            </a>
                                            <a
                                                href={self.kbart_endpoint()}
                                                class="dropdown-item"
                                            >
                                            {"KBART"}
                                            </a>
                                        </div>
                                    </div>
                                </div>
                            </div>
                        </nav>
                    </div>
                </article>
            </div>
        }
    }
}

impl FromStr for License {
    type Err = ParseError;

    fn from_str(input: &str) -> Result<License, ParseError> {
        let license = match input {
            "http://creativecommons.org/licenses/by/1.0/"
            | "http://creativecommons.org/licenses/by/2.0/"
            | "http://creativecommons.org/licenses/by/2.5/"
            | "http://creativecommons.org/licenses/by/3.0/"
            | "http://creativecommons.org/licenses/by/4.0/"
            | "https://creativecommons.org/licenses/by/1.0/"
            | "https://creativecommons.org/licenses/by/2.0/"
            | "https://creativecommons.org/licenses/by/2.5/"
            | "https://creativecommons.org/licenses/by/3.0/"
            | "https://creativecommons.org/licenses/by/4.0/" => License::By,
            "http://creativecommons.org/licenses/by-sa/1.0/"
            | "http://creativecommons.org/licenses/by-sa/2.0/"
            | "http://creativecommons.org/licenses/by-sa/2.5/"
            | "http://creativecommons.org/licenses/by-sa/3.0/"
            | "http://creativecommons.org/licenses/by-sa/4.0/"
            | "https://creativecommons.org/licenses/by-sa/1.0/"
            | "https://creativecommons.org/licenses/by-sa/2.0/"
            | "https://creativecommons.org/licenses/by-sa/2.5/"
            | "https://creativecommons.org/licenses/by-sa/3.0/"
            | "https://creativecommons.org/licenses/by-sa/4.0/" => License::BySa,
            "http://creativecommons.org/licenses/by-nd/1.0/"
            | "http://creativecommons.org/licenses/by-nd/2.0/"
            | "http://creativecommons.org/licenses/by-nd/2.5/"
            | "http://creativecommons.org/licenses/by-nd/3.0/"
            | "http://creativecommons.org/licenses/by-nd/4.0/"
            | "https://creativecommons.org/licenses/by-nd/1.0/"
            | "https://creativecommons.org/licenses/by-nd/2.0/"
            | "https://creativecommons.org/licenses/by-nd/2.5/"
            | "https://creativecommons.org/licenses/by-nd/3.0/"
            | "https://creativecommons.org/licenses/by-nd/4.0/" => License::ByNd,
            "http://creativecommons.org/licenses/by-nc/1.0/"
            | "http://creativecommons.org/licenses/by-nc/2.0/"
            | "http://creativecommons.org/licenses/by-nc/2.5/"
            | "http://creativecommons.org/licenses/by-nc/3.0/"
            | "http://creativecommons.org/licenses/by-nc/4.0/"
            | "https://creativecommons.org/licenses/by-nc/1.0/"
            | "https://creativecommons.org/licenses/by-nc/2.0/"
            | "https://creativecommons.org/licenses/by-nc/2.5/"
            | "https://creativecommons.org/licenses/by-nc/3.0/"
            | "https://creativecommons.org/licenses/by-nc/4.0/" => License::ByNc,
            "http://creativecommons.org/licenses/by-nc-sa/1.0/"
            | "http://creativecommons.org/licenses/by-nc-sa/2.0/"
            | "http://creativecommons.org/licenses/by-nc-sa/2.5/"
            | "http://creativecommons.org/licenses/by-nc-sa/3.0/"
            | "http://creativecommons.org/licenses/by-nc-sa/4.0/"
            | "https://creativecommons.org/licenses/by-nc-sa/1.0/"
            | "https://creativecommons.org/licenses/by-nc-sa/2.0/"
            | "https://creativecommons.org/licenses/by-nc-sa/2.5/"
            | "https://creativecommons.org/licenses/by-nc-sa/3.0/"
            | "https://creativecommons.org/licenses/by-nc-sa/4.0/" => License::ByNcSa,
            "http://creativecommons.org/licenses/by-nc-nd/1.0/"
            | "http://creativecommons.org/licenses/by-nc-nd/2.0/"
            | "http://creativecommons.org/licenses/by-nc-nd/2.5/"
            | "http://creativecommons.org/licenses/by-nc-nd/3.0/"
            | "http://creativecommons.org/licenses/by-nc-nd/4.0/"
            | "https://creativecommons.org/licenses/by-nc-nd/1.0/"
            | "https://creativecommons.org/licenses/by-nc-nd/2.0/"
            | "https://creativecommons.org/licenses/by-nc-nd/2.5/"
            | "https://creativecommons.org/licenses/by-nc-nd/3.0/"
            | "https://creativecommons.org/licenses/by-nc-nd/4.0/" => License::ByNcNd,
            "http://creativecommons.org/publicdomain/zero/1.0/"
            | "https://creativecommons.org/publicdomain/zero/1.0/" => License::Zero,
            _other => License::Undefined,
        };
        Ok(license)
    }
}

pub mod create_work_mutation;
pub mod delete_work_mutation;
pub mod length_units_query;
pub mod update_work_mutation;
pub mod work_query;
pub mod work_statuses_query;
pub mod work_types_query;
pub mod works_query;<|MERGE_RESOLUTION|>--- conflicted
+++ resolved
@@ -118,11 +118,8 @@
 pub trait DisplayWork {
     fn onix_projectmuse_endpoint(&self) -> String;
     fn onix_oapen_endpoint(&self) -> String;
-<<<<<<< HEAD
+    fn onix_jstor_endpoint(&self) -> String;
     fn onix_ebsco_endpoint(&self) -> String;
-=======
-    fn onix_jstor_endpoint(&self) -> String;
->>>>>>> f5c10e53
     fn csv_endpoint(&self) -> String;
     fn kbart_endpoint(&self) -> String;
     fn cover_alt_text(&self) -> String;
@@ -146,15 +143,16 @@
         )
     }
 
-<<<<<<< HEAD
+    fn onix_jstor_endpoint(&self) -> String {
+        format!(
+            "{}/specifications/onix_3.0::jstor/work/{}",
+            THOTH_EXPORT_API, &self.work_id
+        )
+    }
+
     fn onix_ebsco_endpoint(&self) -> String {
         format!(
             "{}/specifications/onix_2.1::ebsco/work/{}",
-=======
-    fn onix_jstor_endpoint(&self) -> String {
-        format!(
-            "{}/specifications/onix_3.0::jstor/work/{}",
->>>>>>> f5c10e53
             THOTH_EXPORT_API, &self.work_id
         )
     }
@@ -375,17 +373,16 @@
                                             {"ONIX (OAPEN)"}
                                             </a>
                                             <a
-<<<<<<< HEAD
+                                                href={self.onix_jstor_endpoint()}
+                                                class="dropdown-item"
+                                            >
+                                            {"ONIX (JSTOR)"}
+                                            </a>
+                                            <a
                                                 href={self.onix_ebsco_endpoint()}
                                                 class="dropdown-item"
                                             >
                                             {"ONIX (EBSCO)"}
-=======
-                                                href={self.onix_jstor_endpoint()}
-                                                class="dropdown-item"
-                                            >
-                                            {"ONIX (JSTOR)"}
->>>>>>> f5c10e53
                                             </a>
                                             <a
                                                 href={self.csv_endpoint()}
